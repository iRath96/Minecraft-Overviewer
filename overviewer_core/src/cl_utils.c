--- conflicted
+++ resolved
@@ -68,17 +68,14 @@
         return "CL_INVALID_SAMPLER";
     if (e == CL_INVALID_ARG_SIZE)
         return "CL_INVALID_ARG_SIZE";
-<<<<<<< HEAD
     if (e == CL_INVALID_QUEUE_PROPERTIES) 
         return "CL_INVALID_QUEUE_PROPERTIES";
-=======
     if (e == CL_INVALID_PLATFORM)
         return "CL_INVALID_PLATFORM";
     if (e == CL_INVALID_DEVICE_TYPE)
         return "CL_INVALID_DEVICE_TYPE";
     if (e == CL_DEVICE_NOT_FOUND)
         return "CL_DEVICE_NOT_FOUND"; 
->>>>>>> 87fb007d
 
     return "UNKNOWN";
 }
@@ -309,11 +306,6 @@
             return NULL;
         }
 
-<<<<<<< HEAD
-        size_t global_ws[2] = {192, 192};
-        size_t local_ws[2] = {16, 16};
-=======
->>>>>>> 87fb007d
 
         // enqueue this shit!
         oErr = clEnqueueNDRangeKernel(queue, // queue
