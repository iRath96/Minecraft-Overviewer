#    This file is part of the Minecraft Overviewer.
#
#    Minecraft Overviewer is free software: you can redistribute it and/or
#    modify it under the terms of the GNU General Public License as published
#    by the Free Software Foundation, either version 3 of the License, or (at
#    your option) any later version.
#
#    Minecraft Overviewer is distributed in the hope that it will be useful,
#    but WITHOUT ANY WARRANTY; without even the implied warranty of
#    MERCHANTABILITY or FITNESS FOR A PARTICULAR PURPOSE.  See the GNU General
#    Public License for more details.
#
#    You should have received a copy of the GNU General Public License along
#    with the Overviewer.  If not, see <http://www.gnu.org/licenses/>.

import sys
import imp
import os
import os.path
import zipfile
from cStringIO import StringIO
import math
from random import randint
import numpy
from PIL import Image, ImageEnhance, ImageOps, ImageDraw
import logging
import functools

import util
import composite

##
## Textures object
##
class Textures(object):
    """An object that generates a set of block sprites to use while
    rendering. It accepts a background color, north direction, and
    local textures path.
    """
    def __init__(self, texturepath=None, bgcolor=(26, 26, 26, 0), northdirection=0):
        self.bgcolor = bgcolor
        self.rotation = northdirection
        self.find_file_local_path = texturepath
        
        # not yet configurable
        self.texture_size = 24
        self.texture_dimensions = (self.texture_size, self.texture_size)
        
        # this is set in in generate()
        self.generated = False
    
    ##
    ## pickle support
    ##
    
    def __getstate__(self):
        # we must get rid of the huge image lists, and other images
        attributes = self.__dict__.copy()
        for attr in ['terrain_images', 'blockmap', 'biome_grass_texture', 'watertexture', 'lavatexture', 'lightcolor']:
            try:
                del attributes[attr]
            except KeyError:
                pass
        return attributes
    def __setstate__(self, attrs):
        # regenerate textures, if needed
        for attr, val in attrs.iteritems():
            setattr(self, attr, val)
        if self.generated:
            self.generate()
    
    ##
    ## The big one: generate()
    ##
    
    def generate(self):
        # maps terrainids to 16x16 images
        self.terrain_images = self._split_terrain(self.load_image("terrain.png"))
        
        # generate biome grass mask
        self.biome_grass_texture = self.build_block(self.terrain_images[0], self.terrain_images[38])
        
        # generate the blocks
        global blockmap_generators
        global known_blocks, used_datas
        self.blockmap = [None] * max_blockid * max_data
        
        for (blockid, data), texgen in blockmap_generators.iteritems():
            tex = texgen(self, blockid, data)
            self.blockmap[blockid * max_data + data] = self.generate_texture_tuple(tex)
        
        if self.texture_size != 24:
            # rescale biome grass
            self.biome_grass_texture = self.biome_grass_texture.resize(self.texture_dimensions, Image.ANTIALIAS)
            
            # rescale the rest
            for i, tex in enumerate(blockmap):
                if tex is None:
                    continue
                block = tex[0]
                scaled_block = block.resize(self.texture_dimensions, Image.ANTIALIAS)
                blockmap[i] = self.generate_texture_tuple(scaled_block)
        
        self.generated = True
    
    ##
    ## Helpers for opening textures
    ##
    
    def find_file(self, filename, mode="rb", verbose=False):
        """Searches for the given file and returns an open handle to it.
        This searches the following locations in this order:
        
        * the textures_path given in the initializer
        this can be either a directory or a zip file (texture pack)
        * The program dir (same dir as overviewer.py)
        * The overviewer_core/data/textures dir
        * On Darwin, in /Applications/Minecraft
        * Inside minecraft.jar, which is looked for at these locations
        
        * On Windows, at %APPDATA%/.minecraft/bin/minecraft.jar
        * On Darwin, at $HOME/Library/Application Support/minecraft/bin/minecraft.jar
        * at $HOME/.minecraft/bin/minecraft.jar
        
        In all of these, files are searched for in '.', 'misc/', and
        'environment/'.
        
        """

        # a list of subdirectories to search for a given file,
        # after the obvious '.'
        search_dirs = ['misc', 'environment']
        search_zip_paths = [filename,] + [d + '/' + filename for d in search_dirs]
        def search_dir(base):
            """Search the given base dir for filename, in search_dirs."""
            for path in [os.path.join(base, d, filename) for d in ['',] + search_dirs]:
                if os.path.isfile(path):
                    return path
            return None

        if self.find_file_local_path:
            if os.path.isdir(self.find_file_local_path):
                path = search_dir(self.find_file_local_path)
                if path:
                    if verbose: logging.info("Found %s in '%s'", filename, path)
                    return open(path, mode)
            elif os.path.isfile(self.find_file_local_path):
                try:
                    pack = zipfile.ZipFile(self.find_file_local_path)
                    for packfilename in search_zip_paths:
                        try:
                            pack.getinfo(packfilename)
                            if verbose: logging.info("Found %s in '%s'", packfilename, nery.find_file_local_path)
                            return pack.open(packfilename)
                        except (KeyError, IOError):
                            pass
                except (zipfile.BadZipfile, IOError):
                    pass

        programdir = util.get_program_path()
        path = search_dir(programdir)
        if path:
            if verbose: logging.info("Found %s in '%s'", filename, path)
            return open(path, mode)

        path = search_dir(os.path.join(programdir, "overviewer_core", "data", "textures"))
        if path:
            if verbose: logging.info("Found %s in '%s'", filename, path)
            return open(path, mode)
        elif hasattr(sys, "frozen") or imp.is_frozen("__main__"):
            # windows special case, when the package dir doesn't exist
            path = search_dir(os.path.join(programdir, "textures"))
            if path:
                if verbose: logging.info("Found %s in '%s'", filename, path)
                return open(path, mode)

        if sys.platform == "darwin":
            path = search_dir("/Applications/Minecraft")
            if path:
                if verbose: logging.info("Found %s in '%s'", filename, path)
                return open(path, mode)

        # Find minecraft.jar.
        jarpaths = []
        if "APPDATA" in os.environ:
            jarpaths.append( os.path.join(os.environ['APPDATA'], ".minecraft",
                "bin", "minecraft.jar"))
        if "HOME" in os.environ:
            jarpaths.append(os.path.join(os.environ['HOME'], "Library",
                    "Application Support", "minecraft","bin","minecraft.jar"))
            jarpaths.append(os.path.join(os.environ['HOME'], ".minecraft", "bin",
                    "minecraft.jar"))
        jarpaths.append(os.path.join(programdir,"minecraft.jar"))
        jarpaths.append(os.path.join(os.getcwd(), "minecraft.jar"))
        if self.find_file_local_path:
            jarpaths.append(os.path.join(self.find_file_local_path, "minecraft.jar"))

        for jarpath in jarpaths:
            if os.path.isfile(jarpath):
                jar = zipfile.ZipFile(jarpath)
                for jarfilename in search_zip_paths:
                    try:
                        jar.getinfo(jarfilename)
                        if verbose: logging.info("Found %s in '%s'", jarfilename, jarpath)
                        return jar.open(jarfilename)
                    except (KeyError, IOError), e:
                        pass
            elif os.path.isdir(jarpath):
                path = search_dir(jarpath)
                if path:
                    if verbose: logging.info("Found %s in '%s'", filename, path)
                    return open(path, 'rb')

        raise IOError("Could not find the file `{0}'. You can either place it in the same place as overviewer.py, use --textures-path, or install the Minecraft client.".format(filename))

    def load_image(self, filename):
        """Returns an image object"""
        fileobj = self.find_file(filename)
        buffer = StringIO(fileobj.read())
        return Image.open(buffer).convert("RGBA")

    def load_water(self):
        """Special-case function for loading water, handles
        MCPatcher-compliant custom animated water."""
        watertexture = getattr(self, "watertexture", None)
        if watertexture:
            return watertexture
        try:
            # try the MCPatcher case first
            watertexture = self.load_image("custom_water_still.png")
            watertexture = watertexture.crop((0, 0, watertexture.size[0], watertexture.size[0]))
        except IOError:
            watertexture = self.load_image("water.png")
        self.watertexture = watertexture
        return watertexture

    def load_lava(self):
        """Special-case function for loading lava, handles
        MCPatcher-compliant custom animated lava."""
        lavatexture = getattr(self, "lavatexture", None)
        if lavatexture:
            return lavatexture
        try:
            # try the MCPatcher lava first, in case it's present
            lavatexture = self.load_image("custom_lava_still.png")
            lavatexture = lavatexture.crop((0, 0, lavatexture.size[0], lavatexture.size[0]))
        except IOError:
            lavatexture = self.load_image("lava.png")
        self.lavatexture = lavatexture
        return lavatexture
    
    def load_light_color(self):
        """Helper function to load the light color texture."""
        if hasattr(self, "lightcolor"):
            return self.lightcolor
        try:
            lightcolor = list(_load_image("light_normal.png").getdata())
        except Exception:
            logging.warning("Light color image could not be found.")
            lightcolor = None
        self.lightcolor = lightcolor
        return lightcolor

    def _split_terrain(self, terrain):
        """Builds and returns a length 256 array of each 16x16 chunk
        of texture.
        """
        textures = []
        (terrain_width, terrain_height) = terrain.size
        texture_resolution = terrain_width / 16
        for y in xrange(16):
            for x in xrange(16):
                left = x*texture_resolution
                upper = y*texture_resolution
                right = left+texture_resolution
                lower = upper+texture_resolution
                region = terrain.transform(
                          (16, 16),
                          Image.EXTENT,
                          (left,upper,right,lower),
                          Image.BICUBIC)
                textures.append(region)

        return textures

    ##
    ## Image Transformation Functions
    ##

    @staticmethod
    def transform_image_top(img):
        """Takes a PIL image and rotates it left 45 degrees and shrinks the y axis
        by a factor of 2. Returns the resulting image, which will be 24x12 pixels

        """

        # Resize to 17x17, since the diagonal is approximately 24 pixels, a nice
        # even number that can be split in half twice
        img = img.resize((17, 17), Image.ANTIALIAS)

        # Build the Affine transformation matrix for this perspective
        transform = numpy.matrix(numpy.identity(3))
        # Translate up and left, since rotations are about the origin
        transform *= numpy.matrix([[1,0,8.5],[0,1,8.5],[0,0,1]])
        # Rotate 45 degrees
        ratio = math.cos(math.pi/4)
        #transform *= numpy.matrix("[0.707,-0.707,0;0.707,0.707,0;0,0,1]")
        transform *= numpy.matrix([[ratio,-ratio,0],[ratio,ratio,0],[0,0,1]])
        # Translate back down and right
        transform *= numpy.matrix([[1,0,-12],[0,1,-12],[0,0,1]])
        # scale the image down by a factor of 2
        transform *= numpy.matrix("[1,0,0;0,2,0;0,0,1]")

        transform = numpy.array(transform)[:2,:].ravel().tolist()

        newimg = img.transform((24,12), Image.AFFINE, transform)
        return newimg

    @staticmethod
    def transform_image_side(img):
        """Takes an image and shears it for the left side of the cube (reflect for
        the right side)"""

        # Size of the cube side before shear
        img = img.resize((12,12), Image.ANTIALIAS)

        # Apply shear
        transform = numpy.matrix(numpy.identity(3))
        transform *= numpy.matrix("[1,0,0;-0.5,1,0;0,0,1]")

        transform = numpy.array(transform)[:2,:].ravel().tolist()

        newimg = img.transform((12,18), Image.AFFINE, transform)
        return newimg

    @staticmethod
    def transform_image_slope(img):
        """Takes an image and shears it in the shape of a slope going up
        in the -y direction (reflect for +x direction). Used for minetracks"""

        # Take the same size as trasform_image_side
        img = img.resize((12,12), Image.ANTIALIAS)

        # Apply shear
        transform = numpy.matrix(numpy.identity(3))
        transform *= numpy.matrix("[0.75,-0.5,3;0.25,0.5,-3;0,0,1]")
        transform = numpy.array(transform)[:2,:].ravel().tolist()

        newimg = img.transform((24,24), Image.AFFINE, transform)

        return newimg


    @staticmethod
    def transform_image_angle(img, angle):
        """Takes an image an shears it in arbitrary angle with the axis of
        rotation being vertical.

        WARNING! Don't use angle = pi/2 (or multiplies), it will return
        a blank image (or maybe garbage).

        NOTE: angle is in the image not in game, so for the left side of a
        block angle = 30 degree.
        """

        # Take the same size as trasform_image_side
        img = img.resize((12,12), Image.ANTIALIAS)

        # some values
        cos_angle = math.cos(angle)
        sin_angle = math.sin(angle)

        # function_x and function_y are used to keep the result image in the 
        # same position, and constant_x and constant_y are the coordinates
        # for the center for angle = 0.
        constant_x = 6.
        constant_y = 6.
        function_x = 6.*(1-cos_angle)
        function_y = -6*sin_angle
        big_term = ( (sin_angle * (function_x + constant_x)) - cos_angle* (function_y + constant_y))/cos_angle

        # The numpy array is not really used, but is helpful to 
        # see the matrix used for the transformation.
        transform = numpy.array([[1./cos_angle, 0, -(function_x + constant_x)/cos_angle],
                                 [-sin_angle/(cos_angle), 1., big_term ],
                                 [0, 0, 1.]])

<<<<<<< HEAD
        transform = tuple(transform[0]) + tuple(transform[1])
=======
def _load_portal():
    """Special-case function for loading portal, handles
    MCPatcher-compliant custom animated portal."""
    try:
        # try the MCPatcher case first
        portaltexture = _load_image("custom_portal.png")
        portaltexture = portaltexture.crop((0, 0, portaltexture.size[0], portaltexture.size[0]))
    except IOError:
        portaltexture = _load_image("portal.png")
    return portaltexture


def _load_lava():
    """Special-case function for loading lava, handles
    MCPatcher-compliant custom animated lava."""
    try:
        # try the MCPatcher lava first, in case it's present
        lavatexture = _load_image("custom_lava_still.png")
        lavatexture = lavatexture.crop((0, 0, lavatexture.size[0], lavatexture.size[0]))
    except IOError:
        lavatexture = _load_image("lava.png")
    return lavatexture

def _load_fire():
    """Special-case function for loading fire, handles
    MCPatcher-compliant custom animated fire."""
    try:
        # try the MCPatcher case first
        firetextureNS = _load_image("custom_fire_n_s.png")
        firetextureNS = firetextureNS.crop((0, 0, firetextureNS.size[0], firetextureNS.size[0]))
        firetextureEW = _load_image("custom_fire_e_w.png")
        firetextureEW = firetextureEW.crop((0, 0, firetextureEW.size[0], firetextureEW.size[0]))
        return (firetextureNS,firetextureEW)
    except IOError:
        firetexture = _load_image("fire.png")
        return (firetexture,firetexture)

def _split_terrain(terrain):
    """Builds and returns a length 256 array of each 16x16 chunk of texture"""
    textures = []
    (terrain_width, terrain_height) = terrain.size
    texture_resolution = terrain_width / 16
    for y in xrange(16):
        for x in xrange(16):
            left = x*texture_resolution
            upper = y*texture_resolution
            right = left+texture_resolution
            lower = upper+texture_resolution
            region = terrain.transform(
                      (16, 16),
                      Image.EXTENT,
                      (left,upper,right,lower),
                      Image.BICUBIC)
            textures.append(region)

    return textures
>>>>>>> 41e8546b

        newimg = img.transform((24,24), Image.AFFINE, transform)

        return newimg


    def build_block(self, top, side):
        """From a top texture and a side texture, build a block image.
        top and side should be 16x16 image objects. Returns a 24x24 image

        """
        img = Image.new("RGBA", (24,24), self.bgcolor)

        original_texture = top.copy()
        top = self.transform_image_top(top)

        if not side:
            composite.alpha_over(img, top, (0,0), top)
            return img

        side = self.transform_image_side(side)
        otherside = side.transpose(Image.FLIP_LEFT_RIGHT)

        # Darken the sides slightly. These methods also affect the alpha layer,
        # so save them first (we don't want to "darken" the alpha layer making
        # the block transparent)
        sidealpha = side.split()[3]
        side = ImageEnhance.Brightness(side).enhance(0.9)
        side.putalpha(sidealpha)
        othersidealpha = otherside.split()[3]
        otherside = ImageEnhance.Brightness(otherside).enhance(0.8)
        otherside.putalpha(othersidealpha)

        composite.alpha_over(img, top, (0,0), top)
        composite.alpha_over(img, side, (0,6), side)
        composite.alpha_over(img, otherside, (12,6), otherside)

        # Manually touch up 6 pixels that leave a gap because of how the
        # shearing works out. This makes the blocks perfectly tessellate-able
        for x,y in [(13,23), (17,21), (21,19)]:
            # Copy a pixel to x,y from x-1,y
            img.putpixel((x,y), img.getpixel((x-1,y)))
        for x,y in [(3,4), (7,2), (11,0)]:
            # Copy a pixel to x,y from x+1,y
            img.putpixel((x,y), img.getpixel((x+1,y)))

        return img

    def build_full_block(self, top, side1, side2, side3, side4, bottom=None):
        """From a top texture, a bottom texture and 4 different side textures,
        build a full block with four differnts faces. All images should be 16x16 
        image objects. Returns a 24x24 image. Can be used to render any block.

        side1 is in the -y face of the cube     (top left, east)
        side2 is in the +x                      (top right, south)
        side3 is in the -x                      (bottom left, north)
        side4 is in the +y                      (bottom right, west)

        A non transparent block uses top, side 3 and side 4.

        If top is a tuple then first item is the top image and the second
        item is an increment (integer) from 0 to 16 (pixels in the
        original minecraft texture). This increment will be used to crop the
        side images and to paste the top image increment pixels lower, so if
        you use an increment of 8, it will draw a half-block.

        NOTE: this method uses the bottom of the texture image (as done in 
        minecraft with beds and cackes)

        """

        increment = 0
        if isinstance(top, tuple):
            increment = int(round((top[1] / 16.)*12.)) # range increment in the block height in pixels (half texture size)
            crop_height = increment
            top = top[0]
            if side1 != None:
                side1 = side1.copy()
                ImageDraw.Draw(side1).rectangle((0, 0,16,crop_height),outline=(0,0,0,0),fill=(0,0,0,0))
            if side2 != None:
                side2 = side2.copy()
                ImageDraw.Draw(side2).rectangle((0, 0,16,crop_height),outline=(0,0,0,0),fill=(0,0,0,0))
            if side3 != None:
                side3 = side3.copy()
                ImageDraw.Draw(side3).rectangle((0, 0,16,crop_height),outline=(0,0,0,0),fill=(0,0,0,0))
            if side4 != None:
                side4 = side4.copy()
                ImageDraw.Draw(side4).rectangle((0, 0,16,crop_height),outline=(0,0,0,0),fill=(0,0,0,0))

        img = Image.new("RGBA", (24,24), self.bgcolor)

        # first back sides
        if side1 != None :
            side1 = self.transform_image_side(side1)
            side1 = side1.transpose(Image.FLIP_LEFT_RIGHT)

            # Darken this side.
            sidealpha = side1.split()[3]
            side1 = ImageEnhance.Brightness(side1).enhance(0.9)
            side1.putalpha(sidealpha)        

            composite.alpha_over(img, side1, (0,0), side1)


        if side2 != None :
            side2 = self.transform_image_side(side2)

            # Darken this side.
            sidealpha2 = side2.split()[3]
            side2 = ImageEnhance.Brightness(side2).enhance(0.8)
            side2.putalpha(sidealpha2)

            composite.alpha_over(img, side2, (12,0), side2)

        if bottom != None :
            bottom = self.transform_image_top(bottom)
            composite.alpha_over(img, bottom, (0,12), bottom)

        # front sides
        if side3 != None :
            side3 = self.transform_image_side(side3)

            # Darken this side
            sidealpha = side3.split()[3]
            side3 = ImageEnhance.Brightness(side3).enhance(0.9)
            side3.putalpha(sidealpha)

            composite.alpha_over(img, side3, (0,6), side3)

        if side4 != None :
            side4 = self.transform_image_side(side4)
            side4 = side4.transpose(Image.FLIP_LEFT_RIGHT)

            # Darken this side
            sidealpha = side4.split()[3]
            side4 = ImageEnhance.Brightness(side4).enhance(0.8)
            side4.putalpha(sidealpha)

            composite.alpha_over(img, side4, (12,6), side4)

        if top != None :
            top = self.transform_image_top(top)
            composite.alpha_over(img, top, (0, increment), top)

        return img

    def build_sprite(self, side):
        """From a side texture, create a sprite-like texture such as those used
        for spiderwebs or flowers."""
        img = Image.new("RGBA", (24,24), self.bgcolor)

        side = self.transform_image_side(side)
        otherside = side.transpose(Image.FLIP_LEFT_RIGHT)

        composite.alpha_over(img, side, (6,3), side)
        composite.alpha_over(img, otherside, (6,3), otherside)
        return img

    def build_billboard(self, tex):
        """From a texture, create a billboard-like texture such as
        those used for tall grass or melon stems.
        """
        img = Image.new("RGBA", (24,24), self.bgcolor)

        front = tex.resize((14, 11), Image.ANTIALIAS)
        composite.alpha_over(img, front, (5,9))
        return img

    def generate_opaque_mask(self, img):
        """ Takes the alpha channel of the image and generates a mask
        (used for lighting the block) that deprecates values of alpha
        smallers than 50, and sets every other value to 255. """

        alpha = img.split()[3]
        return alpha.point(lambda a: int(min(a, 25.5) * 10))

    def tint_texture(self, im, c):
        # apparently converting to grayscale drops the alpha channel?
        i = ImageOps.colorize(ImageOps.grayscale(im), (0,0,0), c)
        i.putalpha(im.split()[3]); # copy the alpha band back in. assuming RGBA
        return i

    def generate_texture_tuple(self, img):
        """ This takes an image and returns the needed tuple for the
        blockmap array."""
        if img is None:
            return None
        return (img, self.generate_opaque_mask(img))

##
## Biomes
##

currentBiomeFile = None
currentBiomeData = None
grasscolor = None
foliagecolor = None
watercolor = None
_north = None

def prepareBiomeData(worlddir):
    global grasscolor, foliagecolor, watercolor
    
    # skip if the color files are already loaded
    if grasscolor and foliagecolor:
        return
    
    biomeDir = os.path.join(worlddir, "biomes")
    if not os.path.exists(biomeDir):
        raise Exception("biomes not found")

    # try to find the biome color images.  If _find_file can't locate them
    # then try looking in the EXTRACTEDBIOMES folder
    try:
        grasscolor = list(_load_image("grasscolor.png").getdata())
        foliagecolor = list(_load_image("foliagecolor.png").getdata())
        # don't force the water color just yet
        # since the biome extractor doesn't know about it
        try:
            watercolor = list(_load_image("watercolor.png").getdata())
        except IOError:
            pass
    except IOError:
        try:
            grasscolor = list(Image.open(os.path.join(biomeDir,"grasscolor.png")).getdata())
            foliagecolor = list(Image.open(os.path.join(biomeDir,"foliagecolor.png")).getdata())
        except Exception:
            # clear anything that managed to get set
            grasscolor = None
            foliagecolor = None
            watercolor = None

def getBiomeData(worlddir, chunkX, chunkY):
    '''Opens the worlddir and reads in the biome color information
    from the .biome files.  See also:
    http://www.minecraftforum.net/viewtopic.php?f=25&t=80902
    '''

    global currentBiomeFile, currentBiomeData
    global _north
    biomeX = chunkX // 32
    biomeY = chunkY // 32
    rots = 0
    if _north == 1:
        temp = biomeX
        biomeX = biomeY
        biomeY = -temp-1
        rots = 3
    elif _north == 2:
        biomeX = -biomeX-1
        biomeY = -biomeY-1
        rots = 2
    elif _north == 3:
        temp = biomeX
        biomeX = -biomeY-1
        biomeY = temp
        rots = 1

    biomeFile = "b.%d.%d.biome" % (biomeX, biomeY)
    if biomeFile == currentBiomeFile:
        return currentBiomeData

    try:
        with open(os.path.join(worlddir, "biomes", biomeFile), "rb") as f:
            rawdata = f.read()
            # make sure the file size is correct
            if not len(rawdata) == 512 * 512 * 2:
                raise Exception("Biome file %s is not valid." % (biomeFile,))
            data = numpy.reshape(numpy.rot90(numpy.reshape(
                    numpy.frombuffer(rawdata, dtype=numpy.dtype(">u2")),
                    (512,512)),rots), -1)
    except IOError:
        data = None
        pass # no biome data   

    currentBiomeFile = biomeFile
    currentBiomeData = data
    return data

##
## The other big one: @material and associated framework
##

# global variables to collate information in @material decorators
blockmap_generators = {}

known_blocks = set()
used_datas = set()
max_blockid = 0
max_data = 0

transparent_blocks = set()
solid_blocks = set()
fluid_blocks = set()
nospawn_blocks = set()
nodata_blocks = set()

# the material registration decorator
def material(blockid=[], data=[0], **kwargs):
    # mapping from property name to the set to store them in
    properties = {"transparent" : transparent_blocks, "solid" : solid_blocks, "fluid" : fluid_blocks, "nospawn" : nospawn_blocks, "nodata" : nodata_blocks}
    
    # make sure blockid and data are iterable
    try:
        iter(blockid)
    except:
        blockid = [blockid,]
    try:
        iter(data)
    except:
        data = [data,]
        
    def inner_material(func):
        global blockmap_generators
        global max_data, max_blockid

        # create a wrapper function with a known signature
        @functools.wraps(func)
        def func_wrapper(texobj, blockid, data):
            return func(texobj, blockid, data)
        
        used_datas.update(data)
        if max(data) >= max_data:
            max_data = max(data) + 1
        
        for block in blockid:
            # set the property sets appropriately
            known_blocks.update([block])
            if block >= max_blockid:
                max_blockid = block + 1
            for prop in properties:
                try:
                    if block in kwargs.get(prop, []):
                        properties[prop].update([block])
                except TypeError:
                    if kwargs.get(prop, False):
                        properties[prop].update([block])
            
            # populate blockmap_generators with our function
            for d in data:
                blockmap_generators[(block, d)] = func_wrapper
        
        return func_wrapper
    return inner_material

# shortcut function for pure blocks, default to solid, nodata
def block(blockid=[], top_index=None, side_index=None, **kwargs):
    new_kwargs = {'solid' : True, 'nodata' : True}
    new_kwargs.update(kwargs)
    
    if top_index is None:
        raise ValueError("top_index was not provided")
    
    if side_index is None:
        side_index = top_index
    
    @material(blockid=blockid, **new_kwargs)
    def inner_block(self, unused_id, unused_data):
        return self.build_block(self.terrain_images[top_index], self.terrain_images[side_index])
    return inner_block

# shortcut function for sprite blocks, defaults to transparent, nodata
def sprite(blockid=[], index=None, **kwargs):
    new_kwargs = {'transparent' : True, 'nodata' : True}
    new_kwargs.update(kwargs)
    
    if index is None:
        raise ValueError("index was not provided")
    
    @material(blockid=blockid, **new_kwargs)
    def inner_sprite(self, unused_id, unused_data):
        return self.build_sprite(self.terrain_images[index])
    return inner_sprite

# shortcut function for billboard blocks, defaults to transparent, nodata
def billboard(blockid=[], index=None, **kwargs):
    new_kwargs = {'transparent' : True, 'nodata' : True}
    new_kwargs.update(kwargs)
    
    if index is None:
        raise ValueError("index was not provided")
    
    @material(blockid=blockid, **new_kwargs)
    def inner_billboard(self, unused_id, unused_data):
        return self.build_billboard(self.terrain_images[index])
    return inner_billboard

##
## and finally: actual texture definitions
##

# stone
block(blockid=1, top_index=1)

@material(blockid=2, data=range(11)+[0x10,], solid=True)
def grass(self, blockid, data):
    # 0x10 bit means SNOW
    side_img = self.terrain_images[3]
    if data & 0x10:
        side_img = self.terrain_images[68]
    img = self.build_block(self.terrain_images[0], side_img)
    if not data & 0x10:
        composite.alpha_over(img, self.biome_grass_texture, (0, 0), self.biome_grass_texture)
    return img

# dirt
block(blockid=3, top_index=2)
# cobblestone
block(blockid=4, top_index=16)
# wooden plank
block(blockid=5, top_index=4)

@material(blockid=6, data=range(16), transparent=True)
def saplings(self, blockid, data):
    # usual saplings
    tex = self.terrain_images[15]
    
    if data & 0x3 == 1: # spruce sapling
        tex = self.terrain_images[63]
    if data & 0x3 == 2: # birch sapling
        tex = self.terrain_images[79]
    
    return self.build_sprite(tex)

# bedrock
block(blockid=7, top_index=17)

@material(blockid=8, data=range(16), fluid=True, transparent=True, nospawn=True)
def water(self, blockid, data):
    watertex = self.load_water()
    return self.build_block(watertex, watertex)

# other water, glass, and ice (no inner surfaces)
# uses pseudo-ancildata found in iterate.c
@material(blockid=[9, 20, 79], data=range(32), fluid=(9,), transparent=True, nospawn=True, solid=(79, 20))
def no_inner_surfaces(self, blockid, data):
    if blockid == 9:
        texture = self.load_water()
    elif blockid == 20:
        texture = self.terrain_images[49]
    else:
        texture = self.terrain_images[67]
        
    if (data & 0b10000) == 16:
        top = texture
    else:
        top = None
        
    if (data & 0b0001) == 1:
        side1 = texture    # top left
    else:
        side1 = None
    
    if (data & 0b1000) == 8:
        side2 = texture    # top right           
    else:
        side2 = None
    
    if (data & 0b0010) == 2:
        side3 = texture    # bottom left    
    else:
        side3 = None
    
    if (data & 0b0100) == 4:
        side4 = texture    # bottom right
    else:
        side4 = None
    
    # if nothing shown do not draw at all
    if top is None and side3 is None and side4 is None:
        return None
    
    img = self.build_full_block(top,None,None,side3,side4)
    return img

@material(blockid=[10, 11], data=range(16), fluid=True, transparent=False, nospawn=True)
def lava(self, blockid, data):
    lavatex = self.load_lava()
    return self.build_block(lavatex, lavatex)

# sand
block(blockid=12, top_index=18)
# gravel
block(blockid=13, top_index=19)
# gold ore
block(blockid=14, top_index=32)
# iron ore
block(blockid=15, top_index=33)
# coal ore
block(blockid=16, top_index=34)

@material(blockid=17, data=range(3), solid=True)
def wood(self, blockid, data):
    top = self.terrain_images[21]
    if data == 0: # normal
        return self.build_block(top, self.terrain_images[20])
    if data == 1: # birch
        return self.build_block(top, self.terrain_images[116])
    if data == 2: # pine
        return self.build_block(top, self.terrain_images[117])

@material(blockid=18, data=range(16), transparent=True, solid=True)
def leaves(self, blockid, data):
    t = self.terrain_images[52]
    if data == 1:
        # pine!
        t = self.terrain_images[132]
    return self.build_block(t, t)

# sponge
block(blockid=19, top_index=48)
# lapis lazuli ore
block(blockid=21, top_index=160)
# lapis lazuli block
block(blockid=22, top_index=144)

# dispensers, furnaces, and burning furnaces
@material(blockid=[23, 61, 62], data=range(6), solid=True)
def furnaces(self, blockid, data):
    # first, do the rotation if needed
    if self.rotation == 1:
        if data == 2: data = 5
        elif data == 3: data = 4
        elif data == 4: data = 2
        elif data == 5: data = 3
    elif self.rotation == 2:
        if data == 2: data = 3
        elif data == 3: data = 2
        elif data == 4: data = 5
        elif data == 5: data = 4
    elif self.rotation == 3:
        if data == 2: data = 4
        elif data == 3: data = 5
        elif data == 4: data = 3
        elif data == 5: data = 2
    
    top = self.terrain_images[62]
    side = self.terrain_images[45]
    
    if blockid == 61:
        front = self.terrain_images[44]
    elif blockid == 62:
        front = self.terrain_images[61]
    elif blockid == 23:
        front = self.terrain_images[46]
    
    if data == 3: # pointing west
        return self.build_full_block(top, None, None, side, front)
    elif data == 4: # pointing north
        return self.build_full_block(top, None, None, front, side)
    else: # in any other direction the front can't be seen
        return self.build_full_block(top, None, None, side, side)

# sandstone
block(blockid=24, top_index=176, side_index=192)
# note block
block(blockid=25, top_index=74)

@material(blockid=26, data=range(12), transparent=True, nospawn=True)
def bed(self, blockid, data):
    # first get rotation done
    # Masked to not clobber block head/foot info
    if self.rotation == 1:
        if (data & 0b0011) == 0: data = data & 0b1100 | 1
        elif (data & 0b0011) == 1: data = data & 0b1100 | 2
        elif (data & 0b0011) == 2: data = data & 0b1100 | 3
        elif (data & 0b0011) == 3: data = data & 0b1100 | 0
    elif self.rotation == 2:
        if (data & 0b0011) == 0: data = data & 0b1100 | 2
        elif (data & 0b0011) == 1: data = data & 0b1100 | 3
        elif (data & 0b0011) == 2: data = data & 0b1100 | 0
        elif (data & 0b0011) == 3: data = data & 0b1100 | 1
    elif self.rotation == 3:
        if (data & 0b0011) == 0: data = data & 0b1100 | 3
        elif (data & 0b0011) == 1: data = data & 0b1100 | 0
        elif (data & 0b0011) == 2: data = data & 0b1100 | 1
        elif (data & 0b0011) == 3: data = data & 0b1100 | 2
    
    increment = 8
    left_face = None
    right_face = None
    if data & 0x8 == 0x8: # head of the bed
        top = self.terrain_images[135]
        if data & 0x00 == 0x00: # head pointing to West
            top = top.copy().rotate(270)
            left_face = self.terrain_images[151]
            right_face = self.terrain_images[152]
        if data & 0x01 == 0x01: # ... North
            top = top.rotate(270)
            left_face = self.terrain_images[152]
            right_face = self.terrain_images[151]
        if data & 0x02 == 0x02: # East
            top = top.rotate(180)
            left_face = self.terrain_images[151].transpose(Image.FLIP_LEFT_RIGHT)
            right_face = None
        if data & 0x03 == 0x03: # South
            right_face = None
            right_face = self.terrain_images[151].transpose(Image.FLIP_LEFT_RIGHT)
    
    else: # foot of the bed
        top = self.terrain_images[134]
        if data & 0x00 == 0x00: # head pointing to West
            top = top.rotate(270)
            left_face = self.terrain_images[150]
            right_face = None
        if data & 0x01 == 0x01: # ... North
            top = top.rotate(270)
            left_face = None
            right_face = self.terrain_images[150]
        if data & 0x02 == 0x02: # East
            top = top.rotate(180)
            left_face = self.terrain_images[150].transpose(Image.FLIP_LEFT_RIGHT)
            right_face = self.terrain_images[149].transpose(Image.FLIP_LEFT_RIGHT)
        if data & 0x03 == 0x03: # South
            left_face = self.terrain_images[149]
            right_face = self.terrain_images[150].transpose(Image.FLIP_LEFT_RIGHT)
    
    top = (top, increment)
    return self.build_full_block(top, None, None, left_face, right_face)

# powered, detector, and normal rails
@material(blockid=[27, 28, 66], data=range(14), transparent=True)
def rails(self, blockid, data):
    # first, do rotation
    # Masked to not clobber powered rail on/off info
    # Ascending and flat straight
    if self.rotation == 1:
        if (data & 0b0111) == 0: data = data & 0b1000 | 1
        elif (data & 0b0111) == 1: data = data & 0b1000 | 0
        elif (data & 0b0111) == 2: data = data & 0b1000 | 5
        elif (data & 0b0111) == 3: data = data & 0b1000 | 4
        elif (data & 0b0111) == 4: data = data & 0b1000 | 2
        elif (data & 0b0111) == 5: data = data & 0b1000 | 3
    elif self.rotation == 2:
        if (data & 0b0111) == 2: data = data & 0b1000 | 3
        elif (data & 0b0111) == 3: data = data & 0b1000 | 2
        elif (data & 0b0111) == 4: data = data & 0b1000 | 5
        elif (data & 0b0111) == 5: data = data & 0b1000 | 4
    elif self.rotation == 3:
        if (data & 0b0111) == 0: data = data & 0b1000 | 1
        elif (data & 0b0111) == 1: data = data & 0b1000 | 0
        elif (data & 0b0111) == 2: data = data & 0b1000 | 4
        elif (data & 0b0111) == 3: data = data & 0b1000 | 5
        elif (data & 0b0111) == 4: data = data & 0b1000 | 3
        elif (data & 0b0111) == 5: data = data & 0b1000 | 2
    if blockid == 66: # normal minetrack only
        #Corners
        if self.rotation == 1:
            if data == 6: data = 7
            elif data == 7: data = 8
            elif data == 8: data = 6
            elif data == 9: data = 9
        elif self.rotation == 2:
            if data == 6: data = 8
            elif data == 7: data = 9
            elif data == 8: data = 6
            elif data == 9: data = 7
        elif self.rotation == 3:
            if data == 6: data = 9
            elif data == 7: data = 6
            elif data == 8: data = 8
            elif data == 9: data = 7
    img = Image.new("RGBA", (24,24), self.bgcolor)
    
    if blockid == 27: # powered rail
        if data & 0x8 == 0: # unpowered
            raw_straight = self.terrain_images[163]
            raw_corner = self.terrain_images[112]    # they don't exist but make the code
                                                # much simplier
        elif data & 0x8 == 0x8: # powered
            raw_straight = self.terrain_images[179]
            raw_corner = self.terrain_images[112]    # leave corners for code simplicity
        # filter the 'powered' bit
        data = data & 0x7
            
    elif blockid == 28: # detector rail
        raw_straight = self.terrain_images[195]
        raw_corner = self.terrain_images[112]    # leave corners for code simplicity
        
    elif blockid == 66: # normal rail
        raw_straight = self.terrain_images[128]
        raw_corner = self.terrain_images[112]
        
    ## use transform_image to scale and shear
    if data == 0:
        track = self.transform_image_top(raw_straight)
        composite.alpha_over(img, track, (0,12), track)
    elif data == 6:
        track = self.transform_image_top(raw_corner)
        composite.alpha_over(img, track, (0,12), track)
    elif data == 7:
        track = self.transform_image_top(raw_corner.rotate(270))
        composite.alpha_over(img, track, (0,12), track)
    elif data == 8:
        # flip
        track = self.transform_image_top(raw_corner.transpose(Image.FLIP_TOP_BOTTOM).rotate(90))
        composite.alpha_over(img, track, (0,12), track)
    elif data == 9:
        track = self.transform_image_top(raw_corner.transpose(Image.FLIP_TOP_BOTTOM))
        composite.alpha_over(img, track, (0,12), track)
    elif data == 1:
        track = self.transform_image_top(raw_straight.rotate(90))
        composite.alpha_over(img, track, (0,12), track)
        
    #slopes
    elif data == 2: # slope going up in +x direction
        track = self.transform_image_slope(raw_straight)
        track = track.transpose(Image.FLIP_LEFT_RIGHT)
        composite.alpha_over(img, track, (2,0), track)
        # the 2 pixels move is needed to fit with the adjacent tracks
        
    elif data == 3: # slope going up in -x direction
        # tracks are sprites, in this case we are seeing the "side" of 
        # the sprite, so draw a line to make it beautiful.
        ImageDraw.Draw(img).line([(11,11),(23,17)],fill=(164,164,164))
        # grey from track texture (exterior grey).
        # the track doesn't start from image corners, be carefull drawing the line!
    elif data == 4: # slope going up in -y direction
        track = self.transform_image_slope(raw_straight)
        composite.alpha_over(img, track, (0,0), track)
        
    elif data == 5: # slope going up in +y direction
        # same as "data == 3"
        ImageDraw.Draw(img).line([(1,17),(12,11)],fill=(164,164,164))
        
    return img

# sticky and normal piston body
@material(blockid=[29, 33], data=[0,1,2,3,4,5,8,9,10,11,12,13], transparent=True, solid=True, nospawn=True)
def piston(self, blockid, data):
    # first, rotation
    # Masked to not clobber block head/foot info
    if self.rotation == 1:
        if (data & 0b0111) == 2: data = data & 0b1000 | 5
        elif (data & 0b0111) == 3: data = data & 0b1000 | 4
        elif (data & 0b0111) == 4: data = data & 0b1000 | 2
        elif (data & 0b0111) == 5: data = data & 0b1000 | 3
    elif self.rotation == 2:
        if (data & 0b0111) == 2: data = data & 0b1000 | 3
        elif (data & 0b0111) == 3: data = data & 0b1000 | 2
        elif (data & 0b0111) == 4: data = data & 0b1000 | 5
        elif (data & 0b0111) == 5: data = data & 0b1000 | 4
    elif self.rotation == 3:
        if (data & 0b0111) == 2: data = data & 0b1000 | 4
        elif (data & 0b0111) == 3: data = data & 0b1000 | 5
        elif (data & 0b0111) == 4: data = data & 0b1000 | 3
        elif (data & 0b0111) == 5: data = data & 0b1000 | 2
    
    if blockid == 29: # sticky
        piston_t = self.terrain_images[106].copy()
    else: # normal
        piston_t = self.terrain_images[107].copy()
        
    # other textures
    side_t = self.terrain_images[108].copy()
    back_t = self.terrain_images[109].copy()
    interior_t = self.terrain_images[110].copy()
    
    if data & 0x08 == 0x08: # pushed out, non full blocks, tricky stuff
        # remove piston texture from piston body
        ImageDraw.Draw(side_t).rectangle((0, 0,16,3),outline=(0,0,0,0),fill=(0,0,0,0))
        
        if data & 0x07 == 0x0: # down
            side_t = side_t.rotate(180)
            img = self.build_full_block(back_t ,None ,None ,side_t, side_t)
            
        elif data & 0x07 == 0x1: # up
            img = self.build_full_block((interior_t, 4) ,None ,None ,side_t, side_t)
            
        elif data & 0x07 == 0x2: # east
            img = self.build_full_block(side_t , None, None ,side_t.rotate(90), back_t)
            
        elif data & 0x07 == 0x3: # west
            img = self.build_full_block(side_t.rotate(180) ,None ,None ,side_t.rotate(270), None)
            temp = self.transform_image_side(interior_t)
            temp = temp.transpose(Image.FLIP_LEFT_RIGHT)
            composite.alpha_over(img, temp, (9,5), temp)
            
        elif data & 0x07 == 0x4: # north
            img = self.build_full_block(side_t.rotate(90) ,None ,None , None, side_t.rotate(270))
            temp = self.transform_image_side(interior_t)
            composite.alpha_over(img, temp, (3,5), temp)
            
        elif data & 0x07 == 0x5: # south
            img = self.build_full_block(side_t.rotate(270) ,None , None ,back_t, side_t.rotate(90))

    else: # pushed in, normal full blocks, easy stuff
        if data & 0x07 == 0x0: # down
            side_t = side_t.rotate(180)
            img = self.build_full_block(back_t ,None ,None ,side_t, side_t)
        elif data & 0x07 == 0x1: # up
            img = self.build_full_block(piston_t ,None ,None ,side_t, side_t)
        elif data & 0x07 == 0x2: # east 
            img = self.build_full_block(side_t ,None ,None ,side_t.rotate(90), back_t)
        elif data & 0x07 == 0x3: # west
            img = self.build_full_block(side_t.rotate(180) ,None ,None ,side_t.rotate(270), piston_t)
        elif data & 0x07 == 0x4: # north
            img = self.build_full_block(side_t.rotate(90) ,None ,None ,piston_t, side_t.rotate(270))
        elif data & 0x07 == 0x5: # south
            img = self.build_full_block(side_t.rotate(270) ,None ,None ,back_t, side_t.rotate(90))
            
    return img

# sticky and normal piston shaft
@material(blockid=34, data=[0,1,2,3,4,5,8,9,10,11,12,13], transparent=True, nospawn=True)
def piston_extension(self, blockid, data):
    # first, rotation
    # Masked to not clobber block head/foot info
    if self.rotation == 1:
        if (data & 0b0111) == 2: data = data & 0b1000 | 5
        elif (data & 0b0111) == 3: data = data & 0b1000 | 4
        elif (data & 0b0111) == 4: data = data & 0b1000 | 2
        elif (data & 0b0111) == 5: data = data & 0b1000 | 3
    elif self.rotation == 2:
        if (data & 0b0111) == 2: data = data & 0b1000 | 3
        elif (data & 0b0111) == 3: data = data & 0b1000 | 2
        elif (data & 0b0111) == 4: data = data & 0b1000 | 5
        elif (data & 0b0111) == 5: data = data & 0b1000 | 4
    elif self.rotation == 3:
        if (data & 0b0111) == 2: data = data & 0b1000 | 4
        elif (data & 0b0111) == 3: data = data & 0b1000 | 5
        elif (data & 0b0111) == 4: data = data & 0b1000 | 3
        elif (data & 0b0111) == 5: data = data & 0b1000 | 2
    
    if (data & 0x8) == 0x8: # sticky
        piston_t = self.terrain_images[106].copy()
    else: # normal
        piston_t = self.terrain_images[107].copy()
    
    # other textures
    side_t = self.terrain_images[108].copy()
    back_t = self.terrain_images[107].copy()
    # crop piston body
    ImageDraw.Draw(side_t).rectangle((0, 4,16,16),outline=(0,0,0,0),fill=(0,0,0,0))
    
    # generate the horizontal piston extension stick
    h_stick = Image.new("RGBA", (24,24), self.bgcolor)
    temp = self.transform_image_side(side_t)
    composite.alpha_over(h_stick, temp, (1,7), temp)
    temp = self.transform_image_top(side_t.rotate(90))
    composite.alpha_over(h_stick, temp, (1,1), temp)
    # Darken it
    sidealpha = h_stick.split()[3]
    h_stick = ImageEnhance.Brightness(h_stick).enhance(0.85)
    h_stick.putalpha(sidealpha)
    
    # generate the vertical piston extension stick
    v_stick = Image.new("RGBA", (24,24), self.bgcolor)
    temp = self.transform_image_side(side_t.rotate(90))
    composite.alpha_over(v_stick, temp, (12,6), temp)
    temp = temp.transpose(Image.FLIP_LEFT_RIGHT)
    composite.alpha_over(v_stick, temp, (1,6), temp)
    # Darken it
    sidealpha = v_stick.split()[3]
    v_stick = ImageEnhance.Brightness(v_stick).enhance(0.85)
    v_stick.putalpha(sidealpha)
    
    # Piston orientation is stored in the 3 first bits
    if data & 0x07 == 0x0: # down
        side_t = side_t.rotate(180)
        img = self.build_full_block((back_t, 12) ,None ,None ,side_t, side_t)
        composite.alpha_over(img, v_stick, (0,-3), v_stick)
    elif data & 0x07 == 0x1: # up
        img = Image.new("RGBA", (24,24), self.bgcolor)
        img2 = self.build_full_block(piston_t ,None ,None ,side_t, side_t)
        composite.alpha_over(img, v_stick, (0,4), v_stick)
        composite.alpha_over(img, img2, (0,0), img2)
    elif data & 0x07 == 0x2: # east 
        img = self.build_full_block(side_t ,None ,None ,side_t.rotate(90), None)
        temp = self.transform_image_side(back_t).transpose(Image.FLIP_LEFT_RIGHT)
        composite.alpha_over(img, temp, (2,2), temp)
        composite.alpha_over(img, h_stick, (6,3), h_stick)
    elif data & 0x07 == 0x3: # west
        img = Image.new("RGBA", (24,24), self.bgcolor)
        img2 = self.build_full_block(side_t.rotate(180) ,None ,None ,side_t.rotate(270), piston_t)
        composite.alpha_over(img, h_stick, (0,0), h_stick)
        composite.alpha_over(img, img2, (0,0), img2)            
    elif data & 0x07 == 0x4: # north
        img = self.build_full_block(side_t.rotate(90) ,None ,None , piston_t, side_t.rotate(270))
        composite.alpha_over(img, h_stick.transpose(Image.FLIP_LEFT_RIGHT), (0,0), h_stick.transpose(Image.FLIP_LEFT_RIGHT))
    elif data & 0x07 == 0x5: # south
        img = Image.new("RGBA", (24,24), self.bgcolor)
        img2 = self.build_full_block(side_t.rotate(270) ,None ,None ,None, side_t.rotate(90))
        temp = self.transform_image_side(back_t)
        composite.alpha_over(img2, temp, (10,2), temp)
        composite.alpha_over(img, img2, (0,0), img2)
        composite.alpha_over(img, h_stick.transpose(Image.FLIP_LEFT_RIGHT), (-3,2), h_stick.transpose(Image.FLIP_LEFT_RIGHT))
        
    return img

# cobweb
sprite(blockid=30, index=11, nospawn=True)

@material(blockid=31, data=range(3), transparent=True)
def tall_grass(self, blockid, data):
    if data == 0: # dead shrub
        texture = self.terrain_images[55]
    elif data == 1: # tall grass
        texture = self.terrain_images[39]
    elif data == 2: # fern
        texture = self.terrain_images[56]
    
    return self.build_billboard(texture)

# dead bush
billboard(blockid=32, index=55)

@material(blockid=35, data=range(16), solid=True)
def wool(self, blockid, data):
    if data == 0: # white
        texture = self.terrain_images[64]
    elif data == 1: # orange
        texture = self.terrain_images[210]
    elif data == 2: # magenta
        texture = self.terrain_images[194]
    elif data == 3: # light blue
        texture = self.terrain_images[178]
    elif data == 4: # yellow
        texture = self.terrain_images[162]
    elif data == 5: # light green
        texture = self.terrain_images[146]
    elif data == 6: # pink
        texture = self.terrain_images[130]
    elif data == 7: # grey
        texture = self.terrain_images[114]
    elif data == 8: # light grey
        texture = self.terrain_images[225]
    elif data == 9: # cyan
        texture = self.terrain_images[209]
    elif data == 10: # purple
        texture = self.terrain_images[193]
    elif data == 11: # blue
        texture = self.terrain_images[177]
    elif data == 12: # brown
        texture = self.terrain_images[161]
    elif data == 13: # dark green
        texture = self.terrain_images[145]
    elif data == 14: # red
        texture = self.terrain_images[129]
    elif data == 15: # black
        texture = self.terrain_images[113]
    
    return self.build_block(texture, texture)

# dandelion
sprite(blockid=37, index=13)
# rose
sprite(blockid=38, index=12)
# brown mushroom
sprite(blockid=39, index=29)
# red mushroom
sprite(blockid=40, index=28)
# block of gold
block(blockid=41, top_index=23)
# block of iron
block(blockid=42, top_index=22)

# double slabs and slabs
@material(blockid=[43, 44], data=range(6), transparent=(44,), solid=True)
def slabs(self, blockid, data):
    if data == 0: # stone slab
        top = self.terrain_images[6]
        side = self.terrain_images[5]
    elif data == 1: # stone slab
        top = self.terrain_images[176]
        side = self.terrain_images[192]
    elif data == 2: # wooden slab
        top = side = self.terrain_images[4]
    elif data == 3: # cobblestone slab
        top = side = self.terrain_images[16]
    elif data == 4: # brick?
        top = side = self.terrain_images[7]
    elif data == 5: # stone brick?
        top = side = self.terrain_images[54]
    
    if blockid == 43: # double slab
        return self.build_block(top, side)
    
    # cut the side texture in half
    mask = side.crop((0,8,16,16))
    side = Image.new(side.mode, side.size, self.bgcolor)
    composite.alpha_over(side, mask,(0,0,16,8), mask)
    
    # plain slab
    top = self.transform_image_top(top)
    side = self.transform_image_side(side)
    otherside = side.transpose(Image.FLIP_LEFT_RIGHT)
    
    sidealpha = side.split()[3]
    side = ImageEnhance.Brightness(side).enhance(0.9)
    side.putalpha(sidealpha)
    othersidealpha = otherside.split()[3]
    otherside = ImageEnhance.Brightness(otherside).enhance(0.8)
    otherside.putalpha(othersidealpha)
    
    img = Image.new("RGBA", (24,24), self.bgcolor)
    composite.alpha_over(img, side, (0,12), side)
    composite.alpha_over(img, otherside, (12,12), otherside)
    composite.alpha_over(img, top, (0,6), top)
    
    return img

# brick block
block(blockid=45, top_index=7)
# TNT
block(blockid=46, top_index=9, side_index=8, nospawn=True)
# bookshelf
block(blockid=47, top_index=4, side_index=35)
# moss stone
block(blockid=48, top_index=36)
# obsidian
block(blockid=49, top_index=37)

# torch, redstone torch (off), redstone torch(on)
@material(blockid=[50, 75, 76], data=[1, 2, 3, 4, 5], transparent=True)
def torches(self, blockid, data):
    # first, rotations
    if self.rotation == 1:
        if data == 1: data = 3
        elif data == 2: data = 4
        elif data == 3: data = 2
        elif data == 4: data = 1
    elif self.rotation == 2:
        if data == 1: data = 2
        elif data == 2: data = 1
        elif data == 3: data = 4
        elif data == 4: data = 3
    elif self.rotation == 3:
        if data == 1: data = 4
        elif data == 2: data = 3
        elif data == 3: data = 1
        elif data == 4: data = 2
    
    # choose the proper texture
    if blockid == 50: # torch
        small = self.terrain_images[80]
    elif blockid == 75: # off redstone torch
        small = self.terrain_images[115]
    else: # on redstone torch
        small = self.terrain_images[99]
        
    # compose a torch bigger than the normal
    # (better for doing transformations)
    torch = Image.new("RGBA", (16,16), self.bgcolor)
    composite.alpha_over(torch,small,(-4,-3))
    composite.alpha_over(torch,small,(-5,-2))
    composite.alpha_over(torch,small,(-3,-2))
    
    # angle of inclination of the texture
    rotation = 15
    
    if data == 1: # pointing south
        torch = torch.rotate(-rotation, Image.NEAREST) # nearest filter is more nitid.
        img = self.build_full_block(None, None, None, torch, None, None)
        
    elif data == 2: # pointing north
        torch = torch.rotate(rotation, Image.NEAREST)
        img = self.build_full_block(None, None, torch, None, None, None)
        
    elif data == 3: # pointing west
        torch = torch.rotate(rotation, Image.NEAREST)
        img = self.build_full_block(None, torch, None, None, None, None)
        
    elif data == 4: # pointing east
        torch = torch.rotate(-rotation, Image.NEAREST)
        img = self.build_full_block(None, None, None, None, torch, None)
        
    elif data == 5: # standing on the floor
        # compose a "3d torch".
        img = Image.new("RGBA", (24,24), self.bgcolor)
        
        small_crop = small.crop((2,2,14,14))
        slice = small_crop.copy()
        ImageDraw.Draw(slice).rectangle((6,0,12,12),outline=(0,0,0,0),fill=(0,0,0,0))
        ImageDraw.Draw(slice).rectangle((0,0,4,12),outline=(0,0,0,0),fill=(0,0,0,0))
        
        composite.alpha_over(img, slice, (7,5))
        composite.alpha_over(img, small_crop, (6,6))
        composite.alpha_over(img, small_crop, (7,6))
        composite.alpha_over(img, slice, (7,7))
        
    return img

# fire
@material(blockid=51, data=range(16), transparent=True)
<<<<<<< HEAD
def fire(self, blockid, data):
    firetexture = self.load_image("fire.png")
    side1 = self.transform_image_side(firetexture)
    side2 = self.transform_image_side(firetexture).transpose(Image.FLIP_LEFT_RIGHT)
    
    img = Image.new("RGBA", (24,24), self.bgcolor)
=======
def fire(blockid, data):

    firetextures = _load_fire()
    side1 = transform_image_side(firetextures[0])
    side2 = transform_image_side(firetextures[1]).transpose(Image.FLIP_LEFT_RIGHT)

    img = Image.new("RGBA", (24,24), bgcolor)
>>>>>>> 41e8546b

    composite.alpha_over(img, side1, (12,0), side1)
    composite.alpha_over(img, side2, (0,0), side2)

    composite.alpha_over(img, side1, (0,6), side1)
    composite.alpha_over(img, side2, (12,6), side2)
    
    return img

# monster spawner
block(blockid=52, top_index=34, transparent=True)

# wooden, cobblestone, red brick, stone brick and netherbrick stairs.
@material(blockid=[53,67,108,109,114], data=range(4), transparent=True, solid=True, nospawn=True)
def stairs(self, blockid, data):

    # first, rotations
    if self.rotation == 1:
        if data == 0: data = 2
        elif data == 1: data = 3
        elif data == 2: data = 1
        elif data == 3: data = 0
    elif self.rotation == 2:
        if data == 0: data = 1
        elif data == 1: data = 0
        elif data == 2: data = 3
        elif data == 3: data = 2
    elif self.rotation == 3:
        if data == 0: data = 3
        elif data == 1: data = 2
        elif data == 2: data = 0
        elif data == 3: data = 1

    if blockid == 53: # wooden
        texture = self.terrain_images[4]
    elif blockid == 67: # cobblestone
        texture = self.terrain_images[16]
    elif blockid == 108: # red brick stairs
        texture = self.terrain_images[7]
    elif blockid == 109: # stone brick stairs
        texture = self.terrain_images[54]
    elif blockid == 114: # netherbrick stairs
        texture = self.terrain_images[224]
    
    side = texture.copy()
    half_block_u = texture.copy() # up, down, left, right
    half_block_d = texture.copy()
    half_block_l = texture.copy()
    half_block_r = texture.copy()

    # generate needed geometries
    ImageDraw.Draw(side).rectangle((0,0,7,6),outline=(0,0,0,0),fill=(0,0,0,0))
    ImageDraw.Draw(half_block_u).rectangle((0,8,15,15),outline=(0,0,0,0),fill=(0,0,0,0))
    ImageDraw.Draw(half_block_d).rectangle((0,0,15,6),outline=(0,0,0,0),fill=(0,0,0,0))
    ImageDraw.Draw(half_block_l).rectangle((8,0,15,15),outline=(0,0,0,0),fill=(0,0,0,0))
    ImageDraw.Draw(half_block_r).rectangle((0,0,7,15),outline=(0,0,0,0),fill=(0,0,0,0))
    
    if data == 0: # ascending south
        img = self.build_full_block(half_block_r, None, None, half_block_d, side.transpose(Image.FLIP_LEFT_RIGHT))
        tmp1 = self.transform_image_side(half_block_u)
        
        # Darken the vertical part of the second step
        sidealpha = tmp1.split()[3]
        # darken it a bit more than usual, looks better
        tmp1 = ImageEnhance.Brightness(tmp1).enhance(0.8)
        tmp1.putalpha(sidealpha)
        
        composite.alpha_over(img, tmp1, (6,4)) #workaround, fixes a hole
        composite.alpha_over(img, tmp1, (6,3))
        tmp2 = self.transform_image_top(half_block_l)
        composite.alpha_over(img, tmp2, (0,6))
        
    elif data == 1: # ascending north
        img = Image.new("RGBA", (24,24), self.bgcolor) # first paste the texture in the back
        tmp1 = self.transform_image_top(half_block_r)
        composite.alpha_over(img, tmp1, (0,6))
        tmp2 = self.build_full_block(half_block_l, None, None, texture, side)
        composite.alpha_over(img, tmp2)
    
    elif data == 2: # ascending west
        img = Image.new("RGBA", (24,24), self.bgcolor) # first paste the texture in the back
        tmp1 = self.transform_image_top(half_block_u)
        composite.alpha_over(img, tmp1, (0,6))
        tmp2 = self.build_full_block(half_block_d, None, None, side, texture)
        composite.alpha_over(img, tmp2)
        
    elif data == 3: # ascending east
        img = self.build_full_block(half_block_u, None, None, side.transpose(Image.FLIP_LEFT_RIGHT), half_block_d)
        tmp1 = self.transform_image_side(half_block_u).transpose(Image.FLIP_LEFT_RIGHT)
        
        # Darken the vertical part of the second step
        sidealpha = tmp1.split()[3]
        # darken it a bit more than usual, looks better
        tmp1 = ImageEnhance.Brightness(tmp1).enhance(0.7)
        tmp1.putalpha(sidealpha)
        
        composite.alpha_over(img, tmp1, (6,4)) #workaround, fixes a hole
        composite.alpha_over(img, tmp1, (6,3))
        tmp2 = self.transform_image_top(half_block_d)
        composite.alpha_over(img, tmp2, (0,6))
        
        # touch up a (horrible) pixel
        img.putpixel((18,3),(0,0,0,0))
        
    return img

# normal and locked chest (locked was the one used in april fools' day)
# uses pseudo-ancildata found in iterate.c
@material(blockid=[54,95], data=range(12), solid=True)
def chests(self, blockid, data):
    # First two bits of the pseudo data store if it's a single chest
    # or it's a double chest, first half or second half (left to right).
    # The last two bits store the orientation.
    
    # No need for rotation stuff, uses pseudo data and rotates with the map

    top = self.terrain_images[25]
    side = self.terrain_images[26]

    if data & 12 == 0: # single chest
        front = self.terrain_images[27]
        back = self.terrain_images[26]

    elif data & 12 == 4: # double, first half
        front = self.terrain_images[41]
        back = self.terrain_images[57]

    elif data & 12 == 8: # double, second half
        front = self.terrain_images[42]
        back = self.terrain_images[58]

    else: # just in case
        front = self.terrain_images[25]
        side = self.terrain_images[25]
        back = self.terrain_images[25]

    if data & 3 == 0: # facing west
        img = self.build_full_block(top, None, None, side, front)

    elif data & 3 == 1: # north
        img = self.build_full_block(top, None, None, front, side)

    elif data & 3 == 2: # east
        img = self.build_full_block(top, None, None, side, back)

    elif data & 3 == 3: # south
        img = self.build_full_block(top, None, None, back, side)
        
    else:
        img = self.build_full_block(top, None, None, back, side)

    return img

# redstone wire
# uses pseudo-ancildata found in iterate.c
@material(blockid=55, data=range(128), transparent=True)
def wire(self, blockid, data):

    if data & 0b1000000 == 64: # powered redstone wire
        redstone_wire_t = self.terrain_images[165]
        redstone_wire_t = self.tint_texture(redstone_wire_t,(255,0,0))

        redstone_cross_t = self.terrain_images[164]
        redstone_cross_t = self.tint_texture(redstone_cross_t,(255,0,0))

        
    else: # unpowered redstone wire
        redstone_wire_t = self.terrain_images[165]
        redstone_wire_t = self.tint_texture(redstone_wire_t,(48,0,0))
        
        redstone_cross_t = self.terrain_images[164]
        redstone_cross_t = self.tint_texture(redstone_cross_t,(48,0,0))

    # generate an image per redstone direction
    branch_top_left = redstone_cross_t.copy()
    ImageDraw.Draw(branch_top_left).rectangle((0,0,4,15),outline=(0,0,0,0),fill=(0,0,0,0))
    ImageDraw.Draw(branch_top_left).rectangle((11,0,15,15),outline=(0,0,0,0),fill=(0,0,0,0))
    ImageDraw.Draw(branch_top_left).rectangle((0,11,15,15),outline=(0,0,0,0),fill=(0,0,0,0))
    
    branch_top_right = redstone_cross_t.copy()
    ImageDraw.Draw(branch_top_right).rectangle((0,0,15,4),outline=(0,0,0,0),fill=(0,0,0,0))
    ImageDraw.Draw(branch_top_right).rectangle((0,0,4,15),outline=(0,0,0,0),fill=(0,0,0,0))
    ImageDraw.Draw(branch_top_right).rectangle((0,11,15,15),outline=(0,0,0,0),fill=(0,0,0,0))
    
    branch_bottom_right = redstone_cross_t.copy()
    ImageDraw.Draw(branch_bottom_right).rectangle((0,0,15,4),outline=(0,0,0,0),fill=(0,0,0,0))
    ImageDraw.Draw(branch_bottom_right).rectangle((0,0,4,15),outline=(0,0,0,0),fill=(0,0,0,0))
    ImageDraw.Draw(branch_bottom_right).rectangle((11,0,15,15),outline=(0,0,0,0),fill=(0,0,0,0))

    branch_bottom_left = redstone_cross_t.copy()
    ImageDraw.Draw(branch_bottom_left).rectangle((0,0,15,4),outline=(0,0,0,0),fill=(0,0,0,0))
    ImageDraw.Draw(branch_bottom_left).rectangle((11,0,15,15),outline=(0,0,0,0),fill=(0,0,0,0))
    ImageDraw.Draw(branch_bottom_left).rectangle((0,11,15,15),outline=(0,0,0,0),fill=(0,0,0,0))
            
    # generate the bottom texture
    if data & 0b111111 == 0:
        bottom = redstone_cross_t.copy()
    
    elif data & 0b1111 == 10: #= 0b1010 redstone wire in the x direction
        bottom = redstone_wire_t.copy()
        
    elif data & 0b1111 == 5: #= 0b0101 redstone wire in the y direction
        bottom = redstone_wire_t.copy().rotate(90)
    
    else:
        bottom = Image.new("RGBA", (16,16), self.bgcolor)
        if (data & 0b0001) == 1:
            composite.alpha_over(bottom,branch_top_left)
            
        if (data & 0b1000) == 8:
            composite.alpha_over(bottom,branch_top_right)
            
        if (data & 0b0010) == 2:
            composite.alpha_over(bottom,branch_bottom_left)
            
        if (data & 0b0100) == 4:
            composite.alpha_over(bottom,branch_bottom_right)

    # check for going up redstone wire
    if data & 0b100000 == 32:
        side1 = redstone_wire_t.rotate(90)
    else:
        side1 = None
        
    if data & 0b010000 == 16:
        side2 = redstone_wire_t.rotate(90)
    else:
        side2 = None
        
    img = self.build_full_block(None,side1,side2,None,None,bottom)

    return img

# diamond ore
block(blockid=56, top_index=50)
# diamond block
block(blockid=57, top_index=24)

# crafting table
# needs two different sides
<<<<<<< HEAD
@material(blockid=58, solid=True)
def crafting_table(self, blockid, data):
    top = self.terrain_images[43]
    side3 = self.terrain_images[43+16]
    side4 = self.terrain_images[43+16+1]
=======
@material(blockid=58, solid=True, nodata=True)
def crafting_table(blockid, data):
    top = terrain_images[43]
    side3 = terrain_images[43+16]
    side4 = terrain_images[43+16+1]
>>>>>>> 41e8546b
    
    img = self.build_full_block(top, None, None, side3, side4, None)
    return img

# crops
@material(blockid=59, data=range(8), transparent=True, nospawn=True)
def crops(self, blockid, data):
    raw_crop = self.terrain_images[88+data]
    crop1 = self.transform_image_top(raw_crop)
    crop2 = self.transform_image_side(raw_crop)
    crop3 = crop2.transpose(Image.FLIP_LEFT_RIGHT)

    img = Image.new("RGBA", (24,24), self.bgcolor)
    composite.alpha_over(img, crop1, (0,12), crop1)
    composite.alpha_over(img, crop2, (6,3), crop2)
    composite.alpha_over(img, crop3, (6,3), crop3)
    return img

# farmland
@material(blockid=60, data=range(9), solid=True)
def farmland(self, blockid, data):
    top = self.terrain_images[86]
    if data == 0:
        top = self.terrain_images[87]
    return self.build_block(top, self.terrain_images[2])

# signposts
@material(blockid=63, data=range(16), transparent=True)
def signpost(self, blockid, data):

    # first rotations
    if self.rotation == 1:
        data = (data + 4) % 16
    elif self.rotation == 2:
        data = (data + 8) % 16
    elif self.rotation == 3:
        data = (data + 12) % 16

    texture = self.terrain_images[4].copy()
    # cut the planks to the size of a signpost
    ImageDraw.Draw(texture).rectangle((0,12,15,15),outline=(0,0,0,0),fill=(0,0,0,0))

    # If the signpost is looking directly to the image, draw some 
    # random dots, they will look as text.
    if data in (0,1,2,3,4,5,15):
        for i in range(15):
            x = randint(4,11)
            y = randint(3,7)
            texture.putpixel((x,y),(0,0,0,255))

    # Minecraft uses wood texture for the signpost stick
    texture_stick = self.terrain_images[20]
    texture_stick = texture_stick.resize((12,12), Image.ANTIALIAS)
    ImageDraw.Draw(texture_stick).rectangle((2,0,12,12),outline=(0,0,0,0),fill=(0,0,0,0))

    img = Image.new("RGBA", (24,24), self.bgcolor)

    #         W                N      ~90       E                   S        ~270
    angles = (330.,345.,0.,15.,30.,55.,95.,120.,150.,165.,180.,195.,210.,230.,265.,310.)
    angle = math.radians(angles[data])
    post = self.transform_image_angle(texture, angle)

    # choose the position of the "3D effect"
    incrementx = 0
    if data in (1,6,7,8,9,14):
        incrementx = -1
    elif data in (3,4,5,11,12,13):
        incrementx = +1

    composite.alpha_over(img, texture_stick,(11, 8),texture_stick)
    # post2 is a brighter signpost pasted with a small shift,
    # gives to the signpost some 3D effect.
    post2 = ImageEnhance.Brightness(post).enhance(1.2)
    composite.alpha_over(img, post2,(incrementx, -3),post2)
    composite.alpha_over(img, post, (0,-2), post)

    return img


# wooden and iron door
@material(blockid=[64,71], data=range(16), transparent=True)
def door(self, blockid, data):
    #Masked to not clobber block top/bottom & swung info
    if self.rotation == 1:
        if (data & 0b0011) == 0: data = data & 0b1100 | 1
        elif (data & 0b0011) == 1: data = data & 0b1100 | 2
        elif (data & 0b0011) == 2: data = data & 0b1100 | 3
        elif (data & 0b0011) == 3: data = data & 0b1100 | 0
    elif self.rotation == 2:
        if (data & 0b0011) == 0: data = data & 0b1100 | 2
        elif (data & 0b0011) == 1: data = data & 0b1100 | 3
        elif (data & 0b0011) == 2: data = data & 0b1100 | 0
        elif (data & 0b0011) == 3: data = data & 0b1100 | 1
    elif self.rotation == 3:
        if (data & 0b0011) == 0: data = data & 0b1100 | 3
        elif (data & 0b0011) == 1: data = data & 0b1100 | 0
        elif (data & 0b0011) == 2: data = data & 0b1100 | 1
        elif (data & 0b0011) == 3: data = data & 0b1100 | 2

    if data & 0x8 == 0x8: # top of the door
        raw_door = self.terrain_images[81 if blockid == 64 else 82]
    else: # bottom of the door
        raw_door = self.terrain_images[97 if blockid == 64 else 98]
    
    # if you want to render all doors as closed, then force
    # force swung to be False
    if data & 0x4 == 0x4:
        swung=True
    else:
        swung=False

    # mask out the high bits to figure out the orientation 
    img = Image.new("RGBA", (24,24), self.bgcolor)
    if (data & 0x03) == 0: # northeast corner
        if not swung:
            tex = self.transform_image_side(raw_door)
            composite.alpha_over(img, tex, (0,6), tex)
        else:
            # flip first to set the doornob on the correct side
            tex = self.transform_image_side(raw_door.transpose(Image.FLIP_LEFT_RIGHT))
            tex = tex.transpose(Image.FLIP_LEFT_RIGHT)
            composite.alpha_over(img, tex, (0,0), tex)
    
    if (data & 0x03) == 1: # southeast corner
        if not swung:
            tex = self.transform_image_side(raw_door).transpose(Image.FLIP_LEFT_RIGHT)
            composite.alpha_over(img, tex, (0,0), tex)
        else:
            tex = self.transform_image_side(raw_door)
            composite.alpha_over(img, tex, (12,0), tex)

    if (data & 0x03) == 2: # southwest corner
        if not swung:
            tex = self.transform_image_side(raw_door.transpose(Image.FLIP_LEFT_RIGHT))
            composite.alpha_over(img, tex, (12,0), tex)
        else:
            tex = self.transform_image_side(raw_door).transpose(Image.FLIP_LEFT_RIGHT)
            composite.alpha_over(img, tex, (12,6), tex)

    if (data & 0x03) == 3: # northwest corner
        if not swung:
            tex = self.transform_image_side(raw_door.transpose(Image.FLIP_LEFT_RIGHT)).transpose(Image.FLIP_LEFT_RIGHT)
            composite.alpha_over(img, tex, (12,6), tex)
        else:
            tex = self.transform_image_side(raw_door.transpose(Image.FLIP_LEFT_RIGHT))
            composite.alpha_over(img, tex, (0,6), tex)
    
    return img

# ladder
@material(blockd=65, data=[2, 3, 4, 5], transparent=True)
def ladder(self, blockid, data):

    # first rotations
    if self.rotation == 1:
        if data == 2: data = 5
        elif data == 3: data = 4
        elif data == 4: data = 2
        elif data == 5: data = 3
    elif self.rotation == 2:
        if data == 2: data = 3
        elif data == 3: data = 2
        elif data == 4: data = 5
        elif data == 5: data = 4
    elif self.rotation == 3:
        if data == 2: data = 4
        elif data == 3: data = 5
        elif data == 4: data = 3
        elif data == 5: data = 2

    img = Image.new("RGBA", (24,24), bgcolor)
    raw_texture = terrain_images[83]

    if data == 5:
        # normally this ladder would be obsured by the block it's attached to
        # but since ladders can apparently be placed on transparent blocks, we 
        # have to render this thing anyway.  same for data == 2
        tex = transform_image_side(raw_texture)
        composite.alpha_over(img, tex, (0,6), tex)
        return generate_texture_tuple(img, blockID)
    if data == 2:
        tex = transform_image_side(raw_texture).transpose(Image.FLIP_LEFT_RIGHT)
        composite.alpha_over(img, tex, (12,6), tex)
        return generate_texture_tuple(img, blockID)
    if data == 3:
        tex = transform_image_side(raw_texture).transpose(Image.FLIP_LEFT_RIGHT)
        composite.alpha_over(img, tex, (0,0), tex)
        return generate_texture_tuple(img, blockID)
    if data == 4:
        tex = transform_image_side(raw_texture)
        composite.alpha_over(img, tex, (12,0), tex)
        return generate_texture_tuple(img, blockID)


# wall signs
@material(blockid=68, data=[2, 3, 4, 5], transparent=True)
def wall_sign(self, blockid, data): # wall sign

    # first rotations
    if self.rotation == 1:
        if data == 2: data = 5
        elif data == 3: data = 4
        elif data == 4: data = 2
        elif data == 5: data = 3
    elif self.rotation == 2:
        if data == 2: data = 3
        elif data == 3: data = 2
        elif data == 4: data = 5
        elif data == 5: data = 4
    elif self.rotation == 3:
        if data == 2: data = 4
        elif data == 3: data = 5
        elif data == 4: data = 3
        elif data == 5: data = 2

    texture = self.terrain_images[4].copy()
    # cut the planks to the size of a signpost
    ImageDraw.Draw(texture).rectangle((0,12,15,15),outline=(0,0,0,0),fill=(0,0,0,0))

    # draw some random black dots, they will look as text
    """ don't draw text at the moment, they are used in blank for decoration
    
    if data in (3,4):
        for i in range(15):
            x = randint(4,11)
            y = randint(3,7)
            texture.putpixel((x,y),(0,0,0,255))
    """
    
    img = Image.new("RGBA", (24,24), self.bgcolor)

    incrementx = 0
    if data == 2:  # east
        incrementx = +1
        sign = self.build_full_block(None, None, None, None, texture)
    elif data == 3:  # west
        incrementx = -1
        sign = self.build_full_block(None, texture, None, None, None)
    elif data == 4:  # north
        incrementx = +1
        sign = self.build_full_block(None, None, texture, None, None)
    elif data == 5:  # south
        incrementx = -1
        sign = self.build_full_block(None, None, None, texture, None)

    sign2 = ImageEnhance.Brightness(sign).enhance(1.2)
    composite.alpha_over(img, sign2,(incrementx, 2),sign2)
    composite.alpha_over(img, sign, (0,3), sign)

    return img

# levers
@material(blockid=69, data=range(16), transparent=True)
def levers(self, blockid, data):
    if data & 8 == 8: powered = True
    else: powered = False

    data = data & 7

    # first rotations
    if self.rotation == 1:
        # on wall levers
        if data == 1: data = 3
        elif data == 2: data = 4
        elif data == 3: data = 2
        elif data == 4: data = 1
        # on floor levers
        elif data == 5: data = 6
        elif data == 6: data = 5
    elif self.rotation == 2:
        if data == 1: data = 2
        elif data == 2: data = 1
        elif data == 3: data = 4
        elif data == 4: data = 3
        elif data == 5: data = 5
        elif data == 6: data = 6
    elif self.rotation == 3:
        if data == 1: data = 4
        elif data == 2: data = 3
        elif data == 3: data = 1
        elif data == 4: data = 2
        elif data == 5: data = 6
        elif data == 6: data = 5

    # generate the texture for the base of the lever
    t_base = self.terrain_images[16].copy()

    ImageDraw.Draw(t_base).rectangle((0,0,15,3),outline=(0,0,0,0),fill=(0,0,0,0))
    ImageDraw.Draw(t_base).rectangle((0,12,15,15),outline=(0,0,0,0),fill=(0,0,0,0))
    ImageDraw.Draw(t_base).rectangle((0,0,4,15),outline=(0,0,0,0),fill=(0,0,0,0))
    ImageDraw.Draw(t_base).rectangle((11,0,15,15),outline=(0,0,0,0),fill=(0,0,0,0))

    # generate the texture for the stick
    stick = self.terrain_images[96].copy()
    c_stick = Image.new("RGBA", (16,16), self.bgcolor)
    
    tmp = ImageEnhance.Brightness(stick).enhance(0.8)
    composite.alpha_over(c_stick, tmp, (1,0), tmp)
    composite.alpha_over(c_stick, stick, (0,0), stick)
    t_stick = self.transform_image_side(c_stick.rotate(45, Image.NEAREST))

    # where the lever will be composed
    img = Image.new("RGBA", (24,24), self.bgcolor)
    
    # wall levers
    if data == 1: # facing SOUTH
        # levers can't be placed in transparent blocks, so this
        # direction is almost invisible
        return None

    elif data == 2: # facing NORTH
        base = self.transform_image_side(t_base)
        
        # paste it twice with different brightness to make a fake 3D effect
        composite.alpha_over(img, base, (12,-1), base)

        alpha = base.split()[3]
        base = ImageEnhance.Brightness(base).enhance(0.9)
        base.putalpha(alpha)
        
        composite.alpha_over(img, base, (11,0), base)

        # paste the lever stick
        pos = (7,-7)
        if powered:
            t_stick = t_stick.transpose(Image.FLIP_TOP_BOTTOM)
            pos = (7,6)
        composite.alpha_over(img, t_stick, pos, t_stick)

    elif data == 3: # facing WEST
        base = self.transform_image_side(t_base)
        
        # paste it twice with different brightness to make a fake 3D effect
        base = base.transpose(Image.FLIP_LEFT_RIGHT)
        composite.alpha_over(img, base, (0,-1), base)

        alpha = base.split()[3]
        base = ImageEnhance.Brightness(base).enhance(0.9)
        base.putalpha(alpha)
        
        composite.alpha_over(img, base, (1,0), base)
        
        # paste the lever stick
        t_stick = t_stick.transpose(Image.FLIP_LEFT_RIGHT)
        pos = (5,-7)
        if powered:
            t_stick = t_stick.transpose(Image.FLIP_TOP_BOTTOM)
            pos = (6,6)
        composite.alpha_over(img, t_stick, pos, t_stick)

    elif data == 4: # facing EAST
        # levers can't be placed in transparent blocks, so this
        # direction is almost invisible
        return None

    # floor levers
    elif data == 5: # pointing south when off
        # lever base, fake 3d again
        base = self.transform_image_top(t_base)

        alpha = base.split()[3]
        tmp = ImageEnhance.Brightness(base).enhance(0.8)
        tmp.putalpha(alpha)
        
        composite.alpha_over(img, tmp, (0,12), tmp)
        composite.alpha_over(img, base, (0,11), base)

        # lever stick
        pos = (3,2)
        if not powered:
            t_stick = t_stick.transpose(Image.FLIP_LEFT_RIGHT)
            pos = (11,2)
        composite.alpha_over(img, t_stick, pos, t_stick)

    elif data == 6: # pointing east when off
        # lever base, fake 3d again
        base = self.transform_image_top(t_base.rotate(90))

        alpha = base.split()[3]
        tmp = ImageEnhance.Brightness(base).enhance(0.8)
        tmp.putalpha(alpha)
        
        composite.alpha_over(img, tmp, (0,12), tmp)
        composite.alpha_over(img, base, (0,11), base)

        # lever stick
        pos = (2,3)
        if not powered:
            t_stick = t_stick.transpose(Image.FLIP_LEFT_RIGHT)
            pos = (10,2)
        composite.alpha_over(img, t_stick, pos, t_stick)

    return img

# wooden and stone pressure plates
@material(blockid=[70, 72], data=[0,1], transparent=True)
def pressure_plate(self, blockid, data):
    if blockid == 70: # stone
        t = self.terrain_images[1].copy()
    else: # wooden
        t = self.terrain_images[4].copy()
    
    # cut out the outside border, pressure plates are smaller
    # than a normal block
    ImageDraw.Draw(t).rectangle((0,0,15,15),outline=(0,0,0,0))
    
    # create the textures and a darker version to make a 3d by 
    # pasting them with an offstet of 1 pixel
    img = Image.new("RGBA", (24,24), self.bgcolor)
    
    top = self.transform_image_top(t)
    
    alpha = top.split()[3]
    topd = ImageEnhance.Brightness(top).enhance(0.8)
    topd.putalpha(alpha)
    
    #show it 3d or 2d if unpressed or pressed
    if data == 0:
        composite.alpha_over(img,topd, (0,12),topd)
        composite.alpha_over(img,top, (0,11),top)
    elif data == 1:
        composite.alpha_over(img,top, (0,12),top)
    
    return img

# normal and glowing redstone ore
block(blockid=[73, 74], top_index=51)

@material(blockid=77, data=range(16), transparent=True)
def buttons(self, blockid, data):

    # 0x8 is set if the button is pressed mask this info and render
    # it as unpressed
    data = data & 0x7

    if self.rotation == 1:
        if data == 1: data = 3
        elif data == 2: data = 4
        elif data == 3: data = 2
        elif data == 4: data = 1
    elif self.rotation == 2:
        if data == 1: data = 2
        elif data == 2: data = 1
        elif data == 3: data = 4
        elif data == 4: data = 3
    elif self.rotation == 3:
        if data == 1: data = 4
        elif data == 2: data = 3
        elif data == 3: data = 1
        elif data == 4: data = 2

    t = self.terrain_images[1].copy()

    # generate the texture for the button
    ImageDraw.Draw(t).rectangle((0,0,15,5),outline=(0,0,0,0),fill=(0,0,0,0))
    ImageDraw.Draw(t).rectangle((0,10,15,15),outline=(0,0,0,0),fill=(0,0,0,0))
    ImageDraw.Draw(t).rectangle((0,0,4,15),outline=(0,0,0,0),fill=(0,0,0,0))
    ImageDraw.Draw(t).rectangle((11,0,15,15),outline=(0,0,0,0),fill=(0,0,0,0))

    img = Image.new("RGBA", (24,24), self.bgcolor)

    button = self.transform_image_side(t)
    
    if data == 1: # facing SOUTH
        # buttons can't be placed in transparent blocks, so this
        # direction can't be seen
        return None

    elif data == 2: # facing NORTH
        # paste it twice with different brightness to make a 3D effect
        composite.alpha_over(img, button, (12,-1), button)

        alpha = button.split()[3]
        button = ImageEnhance.Brightness(button).enhance(0.9)
        button.putalpha(alpha)
        
        composite.alpha_over(img, button, (11,0), button)

    elif data == 3: # facing WEST
        # paste it twice with different brightness to make a 3D effect
        button = button.transpose(Image.FLIP_LEFT_RIGHT)
        composite.alpha_over(img, button, (0,-1), button)

        alpha = button.split()[3]
        button = ImageEnhance.Brightness(button).enhance(0.9)
        button.putalpha(alpha)
        
        composite.alpha_over(img, button, (1,0), button)

    elif data == 4: # facing EAST
        # buttons can't be placed in transparent blocks, so this
        # direction can't be seen
        return None

    return img

# snow
<<<<<<< HEAD
@material(blockid=78, data=range(8), transparent=True, solid=True)
def snow(self, blockid, data):
=======
@material(blockid=78, data=range(16), transparent=True, solid=True)
def snow(blockid, data):
>>>>>>> 41e8546b
    # still not rendered correctly: data other than 0
    
    tex = self.terrain_images[66]
    
    # make the side image, top 3/4 transparent
    mask = tex.crop((0,12,16,16))
    sidetex = Image.new(tex.mode, tex.size, self.bgcolor)
    composite.alpha_over(sidetex, mask, (0,12,16,16), mask)
    
    img = Image.new("RGBA", (24,24), self.bgcolor)
    
    top = self.transform_image_top(tex)
    side = self.transform_image_side(sidetex)
    otherside = side.transpose(Image.FLIP_LEFT_RIGHT)
    
    composite.alpha_over(img, side, (0,6), side)
    composite.alpha_over(img, otherside, (12,6), otherside)
    composite.alpha_over(img, top, (0,9), top)
    
    return img

# snow block
block(blockid=80, top_index=66)

# cactus
@material(blockid=81, data=range(15), transparent=True, solid=True, nospawn=True)
def cactus(self, blockid, data):
    top = self.terrain_images[69]
    side = self.terrain_images[70]

    img = Image.new("RGBA", (24,24), self.bgcolor)
    
    top = self.transform_image_top(top)
    side = self.transform_image_side(side)
    otherside = side.transpose(Image.FLIP_LEFT_RIGHT)

    sidealpha = side.split()[3]
    side = ImageEnhance.Brightness(side).enhance(0.9)
    side.putalpha(sidealpha)
    othersidealpha = otherside.split()[3]
    otherside = ImageEnhance.Brightness(otherside).enhance(0.8)
    otherside.putalpha(othersidealpha)

    composite.alpha_over(img, side, (1,6), side)
    composite.alpha_over(img, otherside, (11,6), otherside)
    composite.alpha_over(img, top, (0,0), top)
    
    return img

# clay block
block(blockid=82, top_index=72)

# sugar cane
@material(blockid=83, data=range(16), transparent=True)
def sugar_cane(self, blockid, data):
    tex = self.terrain_images[73]
    return self.build_sprite(tex)

# jukebox
@material(blockid=84, data=range(16), solid=True)
def jukebox(self, blockid, data):
    return self.build_block(self.terrain_images[75], self.terrain_images[74])

# nether and normal fences
# uses pseudo-ancildata found in iterate.c
@material(blockid=[85, 113], data=range(16), transparent=True, nospawn=True)
def fence(self, blockid, data):
    # no need for rotations, it uses pseudo data.
    # create needed images for Big stick fence
    if blockid == 85: # normal fence
        fence_top = self.terrain_images[4].copy()
        fence_side = self.terrain_images[4].copy()
        fence_small_side = self.terrain_images[4].copy()
    else: # netherbrick fence
        fence_top = self.terrain_images[224].copy()
        fence_side = self.terrain_images[224].copy()
        fence_small_side = self.terrain_images[224].copy()

    # generate the textures of the fence
    ImageDraw.Draw(fence_top).rectangle((0,0,5,15),outline=(0,0,0,0),fill=(0,0,0,0))
    ImageDraw.Draw(fence_top).rectangle((10,0,15,15),outline=(0,0,0,0),fill=(0,0,0,0))
    ImageDraw.Draw(fence_top).rectangle((0,0,15,5),outline=(0,0,0,0),fill=(0,0,0,0))
    ImageDraw.Draw(fence_top).rectangle((0,10,15,15),outline=(0,0,0,0),fill=(0,0,0,0))

    ImageDraw.Draw(fence_side).rectangle((0,0,5,15),outline=(0,0,0,0),fill=(0,0,0,0))
    ImageDraw.Draw(fence_side).rectangle((10,0,15,15),outline=(0,0,0,0),fill=(0,0,0,0))

    # Create the sides and the top of the big stick
    fence_side = self.transform_image_side(fence_side)
    fence_other_side = fence_side.transpose(Image.FLIP_LEFT_RIGHT)
    fence_top = self.transform_image_top(fence_top)

    # Darken the sides slightly. These methods also affect the alpha layer,
    # so save them first (we don't want to "darken" the alpha layer making
    # the block transparent)
    sidealpha = fence_side.split()[3]
    fence_side = ImageEnhance.Brightness(fence_side).enhance(0.9)
    fence_side.putalpha(sidealpha)
    othersidealpha = fence_other_side.split()[3]
    fence_other_side = ImageEnhance.Brightness(fence_other_side).enhance(0.8)
    fence_other_side.putalpha(othersidealpha)

    # Compose the fence big stick
    fence_big = Image.new("RGBA", (24,24), self.bgcolor)
    composite.alpha_over(fence_big,fence_side, (5,4),fence_side)
    composite.alpha_over(fence_big,fence_other_side, (7,4),fence_other_side)
    composite.alpha_over(fence_big,fence_top, (0,0),fence_top)
    
    # Now render the small sticks.
    # Create needed images
    ImageDraw.Draw(fence_small_side).rectangle((0,0,15,0),outline=(0,0,0,0),fill=(0,0,0,0))
    ImageDraw.Draw(fence_small_side).rectangle((0,4,15,6),outline=(0,0,0,0),fill=(0,0,0,0))
    ImageDraw.Draw(fence_small_side).rectangle((0,10,15,16),outline=(0,0,0,0),fill=(0,0,0,0))
    ImageDraw.Draw(fence_small_side).rectangle((0,0,4,15),outline=(0,0,0,0),fill=(0,0,0,0))
    ImageDraw.Draw(fence_small_side).rectangle((11,0,15,15),outline=(0,0,0,0),fill=(0,0,0,0))

    # Create the sides and the top of the small sticks
    fence_small_side = self.transform_image_side(fence_small_side)
    fence_small_other_side = fence_small_side.transpose(Image.FLIP_LEFT_RIGHT)
    
    # Darken the sides slightly. These methods also affect the alpha layer,
    # so save them first (we don't want to "darken" the alpha layer making
    # the block transparent)
    sidealpha = fence_small_other_side.split()[3]
    fence_small_other_side = ImageEnhance.Brightness(fence_small_other_side).enhance(0.9)
    fence_small_other_side.putalpha(sidealpha)
    sidealpha = fence_small_side.split()[3]
    fence_small_side = ImageEnhance.Brightness(fence_small_side).enhance(0.9)
    fence_small_side.putalpha(sidealpha)

<<<<<<< HEAD
   # Create img to compose the fence
    img = Image.new("RGBA", (24,24), self.bgcolor)
=======
    # Create img to compose the fence
    img = Image.new("RGBA", (24,24), bgcolor)
>>>>>>> 41e8546b

    # Position of fence small sticks in img.
    # These postitions are strange because the small sticks of the 
    # fence are at the very left and at the very right of the 16x16 images
    pos_top_left = (2,3)
    pos_top_right = (10,3)
    pos_bottom_right = (10,7)
    pos_bottom_left = (2,7)
    
    # +x axis points top right direction
    # +y axis points bottom right direction
    # First compose small sticks in the back of the image, 
    # then big stick and thecn small sticks in the front.

    if (data & 0b0001) == 1:
        composite.alpha_over(img,fence_small_side, pos_top_left,fence_small_side)                # top left
    if (data & 0b1000) == 8:
        composite.alpha_over(img,fence_small_other_side, pos_top_right,fence_small_other_side)    # top right
        
    composite.alpha_over(img,fence_big,(0,0),fence_big)
        
    if (data & 0b0010) == 2:
        composite.alpha_over(img,fence_small_other_side, pos_bottom_left,fence_small_other_side)      # bottom left    
    if (data & 0b0100) == 4:
        composite.alpha_over(img,fence_small_side, pos_bottom_right,fence_small_side)                  # bottom right
    
    return img

# pumpkin
@material(blockid=[86, 91], data=range(4), solid=True)
def pumpkin(self, blockid, data): # pumpkins, jack-o-lantern
    # rotation
    if self.rotation == 1:
        if data == 0: data = 1
        elif data == 1: data = 2
        elif data == 2: data = 3
        elif data == 3: data = 0
    elif self.rotation == 2:
        if data == 0: data = 2
        elif data == 1: data = 3
        elif data == 2: data = 0
        elif data == 3: data = 1
    elif self.rotation == 3:
        if data == 0: data = 3
        elif data == 1: data = 0
        elif data == 2: data = 1
        elif data == 3: data = 2
    
    # texture generation
    top = self.terrain_images[102]
    frontID = 119 if blockid == 86 else 120
    front = self.terrain_images[frontID]
    side = self.terrain_images[118]

    if data == 0: # pointing west
        img = self.build_full_block(top, None, None, side, front)

    elif data == 1: # pointing north
        img = self.build_full_block(top, None, None, front, side)

    else: # in any other direction the front can't be seen
        img = self.build_full_block(top, None, None, side, side)

    return img

# netherrack
block(blockid=87, top_index=103)

# soul sand
block(blockid=88, top_index=104)

# glowstone
block(blockid=89, top_index=105)

# portal
@material(blockid=90, data=[1, 2, 4, 8], transparent=True)
<<<<<<< HEAD
def portal(self, blockid, data):
    # no rotations, uses pseudo data
    portaltexture = self.load_image("portal.png")
    img = Image.new("RGBA", (24,24), self.bgcolor)

    side = self.transform_image_side(portaltexture)
=======
def portal(blockid, data):
    portaltex = _load_portal()
    # no north orientation uses pseudo data
    img = Image.new("RGBA", (24,24), bgcolor)

    side = transform_image_side(portaltex)
>>>>>>> 41e8546b
    otherside = side.transpose(Image.FLIP_TOP_BOTTOM)

    if data in (1,4):
        composite.alpha_over(img, side, (5,4), side)

    if data in (2,8):
        composite.alpha_over(img, otherside, (5,4), otherside)

    return img

# cake!
# TODO is rendered un-bitten
@material(blockid=92, data=range(6), transparent=True, nospawn=True)
def cake(self, blockid, data):

    # choose textures for cake
    top = self.terrain_images[121]
    side = self.terrain_images[122]
    top = self.transform_image_top(top)
    side = self.transform_image_side(side)
    otherside = side.transpose(Image.FLIP_LEFT_RIGHT)
    
    # darken sides slightly
    sidealpha = side.split()[3]
    side = ImageEnhance.Brightness(side).enhance(0.9)
    side.putalpha(sidealpha)
    othersidealpha = otherside.split()[3]
    otherside = ImageEnhance.Brightness(otherside).enhance(0.8)
    otherside.putalpha(othersidealpha)
    
    img = Image.new("RGBA", (24,24), self.bgcolor)
    
    # composite the cake
    composite.alpha_over(img, side, (1,6), side)
    composite.alpha_over(img, otherside, (11,7), otherside) # workaround, fixes a hole
    composite.alpha_over(img, otherside, (12,6), otherside)
    composite.alpha_over(img, top, (0,6), top)

    return img

# redstone repeaters ON and OFF
@material(blockid=[93,94], data=range(16), transparent=True, nospawn=True)
def repeater(self, blockid, data):
    # rotation
    # Masked to not clobber delay info
    if self.rotation == 1:
        if (data & 0b0011) == 0: data = data & 0b1100 | 1
        elif (data & 0b0011) == 1: data = data & 0b1100 | 2
        elif (data & 0b0011) == 2: data = data & 0b1100 | 3
        elif (data & 0b0011) == 3: data = data & 0b1100 | 0
    elif self.rotation == 2:
        if (data & 0b0011) == 0: data = data & 0b1100 | 2
        elif (data & 0b0011) == 1: data = data & 0b1100 | 3
        elif (data & 0b0011) == 2: data = data & 0b1100 | 0
        elif (data & 0b0011) == 3: data = data & 0b1100 | 1
    elif self.rotation == 3:
        if (data & 0b0011) == 0: data = data & 0b1100 | 3
        elif (data & 0b0011) == 1: data = data & 0b1100 | 0
        elif (data & 0b0011) == 2: data = data & 0b1100 | 1
        elif (data & 0b0011) == 3: data = data & 0b1100 | 2
    
    # generate the diode
    top = self.terrain_images[131] if blockid == 93 else self.terrain_images[147]
    side = self.terrain_images[5]
    increment = 13
    
    if (data & 0x3) == 0: # pointing east
        pass
    
    if (data & 0x3) == 1: # pointing south
        top = top.rotate(270)

    if (data & 0x3) == 2: # pointing west
        top = top.rotate(180)

    if (data & 0x3) == 3: # pointing north
        top = top.rotate(90)

    img = self.build_full_block( (top, increment), None, None, side, side)

    # compose a "3d" redstone torch
    t = self.terrain_images[115].copy() if blockid == 93 else self.terrain_images[99].copy()
    torch = Image.new("RGBA", (24,24), self.bgcolor)
    
    t_crop = t.crop((2,2,14,14))
    slice = t_crop.copy()
    ImageDraw.Draw(slice).rectangle((6,0,12,12),outline=(0,0,0,0),fill=(0,0,0,0))
    ImageDraw.Draw(slice).rectangle((0,0,4,12),outline=(0,0,0,0),fill=(0,0,0,0))
    
    composite.alpha_over(torch, slice, (6,4))
    composite.alpha_over(torch, t_crop, (5,5))
    composite.alpha_over(torch, t_crop, (6,5))
    composite.alpha_over(torch, slice, (6,6))
    
    # paste redstone torches everywhere!
    # the torch is too tall for the repeater, crop the bottom.
    ImageDraw.Draw(torch).rectangle((0,16,24,24),outline=(0,0,0,0),fill=(0,0,0,0))
    
    # touch up the 3d effect with big rectangles, just in case, for other texture packs
    ImageDraw.Draw(torch).rectangle((0,24,10,15),outline=(0,0,0,0),fill=(0,0,0,0))
    ImageDraw.Draw(torch).rectangle((12,15,24,24),outline=(0,0,0,0),fill=(0,0,0,0))
    
    # torch positions for every redstone torch orientation.
    #
    # This is a horrible list of torch orientations. I tried to 
    # obtain these orientations by rotating the positions for one
    # orientation, but pixel rounding is horrible and messes the
    # torches.

    if (data & 0x3) == 0: # pointing east
        if (data & 0xC) == 0: # one tick delay
            moving_torch = (1,1)
            static_torch = (-3,-1)
            
        elif (data & 0xC) == 4: # two ticks delay
            moving_torch = (2,2)
            static_torch = (-3,-1)
            
        elif (data & 0xC) == 8: # three ticks delay
            moving_torch = (3,2)
            static_torch = (-3,-1)
            
        elif (data & 0xC) == 12: # four ticks delay
            moving_torch = (4,3)
            static_torch = (-3,-1)
    
    elif (data & 0x3) == 1: # pointing south
        if (data & 0xC) == 0: # one tick delay
            moving_torch = (1,1)
            static_torch = (5,-1)
            
        elif (data & 0xC) == 4: # two ticks delay
            moving_torch = (0,2)
            static_torch = (5,-1)
            
        elif (data & 0xC) == 8: # three ticks delay
            moving_torch = (-1,2)
            static_torch = (5,-1)
            
        elif (data & 0xC) == 12: # four ticks delay
            moving_torch = (-2,3)
            static_torch = (5,-1)

    elif (data & 0x3) == 2: # pointing west
        if (data & 0xC) == 0: # one tick delay
            moving_torch = (1,1)
            static_torch = (5,3)
            
        elif (data & 0xC) == 4: # two ticks delay
            moving_torch = (0,0)
            static_torch = (5,3)
            
        elif (data & 0xC) == 8: # three ticks delay
            moving_torch = (-1,0)
            static_torch = (5,3)
            
        elif (data & 0xC) == 12: # four ticks delay
            moving_torch = (-2,-1)
            static_torch = (5,3)

    elif (data & 0x3) == 3: # pointing north
        if (data & 0xC) == 0: # one tick delay
            moving_torch = (1,1)
            static_torch = (-3,3)
            
        elif (data & 0xC) == 4: # two ticks delay
            moving_torch = (2,0)
            static_torch = (-3,3)
            
        elif (data & 0xC) == 8: # three ticks delay
            moving_torch = (3,0)
            static_torch = (-3,3)
            
        elif (data & 0xC) == 12: # four ticks delay
            moving_torch = (4,-1)
            static_torch = (-3,3)
    
    # this paste order it's ok for east and south orientation
    # but it's wrong for north and west orientations. But using the
    # default texture pack the torches are small enough to no overlap.
    composite.alpha_over(img, torch, static_torch, torch) 
    composite.alpha_over(img, torch, moving_torch, torch)

    return img
    
# trapdoor
# TODO the trapdoor is looks like a sprite when opened, that's not good
@material(blockid=96, data=range(8), transparent=True, nospawn=True)
def trapdoor(self, blockid, data):

    # rotation
    # Masked to not clobber opened/closed info
    if self.rotation == 1:
        if (data & 0b0011) == 0: data = data & 0b1100 | 3
        elif (data & 0b0011) == 1: data = data & 0b1100 | 2
        elif (data & 0b0011) == 2: data = data & 0b1100 | 0
        elif (data & 0b0011) == 3: data = data & 0b1100 | 1
    elif self.rotation == 2:
        if (data & 0b0011) == 0: data = data & 0b1100 | 1
        elif (data & 0b0011) == 1: data = data & 0b1100 | 0
        elif (data & 0b0011) == 2: data = data & 0b1100 | 3
        elif (data & 0b0011) == 3: data = data & 0b1100 | 2
    elif self.rotation == 3:
        if (data & 0b0011) == 0: data = data & 0b1100 | 2
        elif (data & 0b0011) == 1: data = data & 0b1100 | 3
        elif (data & 0b0011) == 2: data = data & 0b1100 | 1
        elif (data & 0b0011) == 3: data = data & 0b1100 | 0

    # texture generation
    texture = self.terrain_images[84]
    if data & 0x4 == 0x4: # opened trapdoor
        if data & 0x3 == 0: # west
            img = self.build_full_block(None, None, None, None, texture)
        if data & 0x3 == 1: # east
            img = self.build_full_block(None, texture, None, None, None)
        if data & 0x3 == 2: # south
            img = self.build_full_block(None, None, texture, None, None)
        if data & 0x3 == 3: # north
            img = self.build_full_block(None, None, None, texture, None)
        
    elif data & 0x4 == 0: # closed trapdoor
        img = self.build_full_block((texture, 12), None, None, texture, texture)
    
    return img

# block with hidden silverfish (stone, cobblestone and stone brick)
@material(blockid=97, data=range(3), solid=True)
def hidden_silverfish(self, blockid, data):
    if data == 0: # stone
        t = self.terrain_images[1]
    elif data == 1: # cobblestone
        t = self.terrain_images[16]
    elif data == 2: # stone brick
        t = self.terrain_images[54]
    
    img = self.build_block(t, t)
    
    return img

# stone brick
@material(blockid=98, data=range(3), solid=True)
def stone_brick(self, blockid, data):
    if data == 0: # normal
        t = self.terrain_images[54]
    elif data == 1: # mossy
        t = self.terrain_images[100]
    else: # cracked
        t = self.terrain_images[101]

    img = self.build_full_block(t, None, None, t, t)

    return img

# huge brown and red mushroom
@material(blockid=[99,100], data=range(11), solid=True)
def huge_mushroom(self, blockid, data):
    # rotation
    if self.rotation == 1:
        if data == 1: data = 3
        elif data == 2: data = 6
        elif data == 3: data = 9
        elif data == 4: data = 2
        elif data == 6: data = 8
        elif data == 7: data = 1
        elif data == 8: data = 4
        elif data == 9: data = 7
    elif self.rotation == 2:
        if data == 1: data = 9
        elif data == 2: data = 8
        elif data == 3: data = 7
        elif data == 4: data = 6
        elif data == 6: data = 4
        elif data == 7: data = 3
        elif data == 8: data = 2
        elif data == 9: data = 1
    elif self.rotation == 3:
        if data == 1: data = 7
        elif data == 2: data = 4
        elif data == 3: data = 1
        elif data == 4: data = 2
        elif data == 6: data = 8
        elif data == 7: data = 9
        elif data == 8: data = 6
        elif data == 9: data = 3

    # texture generation
    if blockid == 99: # brown
        cap = self.terrain_images[126]
    else: # red
        cap = self.terrain_images[125]

    stem = self.terrain_images[141]
    porous = self.terrain_images[142]
    
    if data == 0: # fleshy piece
        img = self.build_full_block(porous, None, None, porous, porous)

    if data == 1: # north-east corner
        img = self.build_full_block(cap, None, None, cap, porous)

    if data == 2: # east side
        img = self.build_full_block(cap, None, None, porous, porous)

    if data == 3: # south-east corner
        img = self.build_full_block(cap, None, None, porous, cap)

    if data == 4: # north side
        img = self.build_full_block(cap, None, None, cap, porous)

    if data == 5: # top piece
        img = self.build_full_block(cap, None, None, porous, porous)

    if data == 6: # south side
        img = self.build_full_block(cap, None, None, cap, porous)

    if data == 7: # north-west corner
        img = self.build_full_block(cap, None, None, cap, cap)

    if data == 8: # west side
        img = self.build_full_block(cap, None, None, porous, cap)

    if data == 9: # south-west corner
        img = self.build_full_block(cap, None, None, porous, cap)

    if data == 10: # stem
        img = self.build_full_block(porous, None, None, stem, stem)

    return img

# iron bars and glass pane
# TODO glass pane is not a sprite, it has a texture for the side,
# at the moment is not used
@material(blockid=[101,102], data=range(16), transparent=True, nospawn=True)
def panes(self, blockid, data):
    # no rotation, uses pseudo data
    if blockid == 101:
        # iron bars
        t = self.terrain_images[85]
    else:
        # glass panes
        t = self.terrain_images[49]
    left = t.copy()
    right = t.copy()

    # generate the four small pieces of the glass pane
    ImageDraw.Draw(right).rectangle((0,0,7,15),outline=(0,0,0,0),fill=(0,0,0,0))
    ImageDraw.Draw(left).rectangle((8,0,15,15),outline=(0,0,0,0),fill=(0,0,0,0))
    
    up_left = self.transform_image_side(left)
    up_right = self.transform_image_side(right).transpose(Image.FLIP_TOP_BOTTOM)
    dw_right = self.transform_image_side(right)
    dw_left = self.transform_image_side(left).transpose(Image.FLIP_TOP_BOTTOM)

    # Create img to compose the texture
    img = Image.new("RGBA", (24,24), self.bgcolor)

    # +x axis points top right direction
    # +y axis points bottom right direction
    # First compose things in the back of the image, 
    # then things in the front.

    if (data & 0b0001) == 1 or data == 0:
        composite.alpha_over(img,up_left, (6,3),up_left)    # top left
    if (data & 0b1000) == 8 or data == 0:
        composite.alpha_over(img,up_right, (6,3),up_right)  # top right
    if (data & 0b0010) == 2 or data == 0:
        composite.alpha_over(img,dw_left, (6,3),dw_left)    # bottom left    
    if (data & 0b0100) == 4 or data == 0:
        composite.alpha_over(img,dw_right, (6,3),dw_right)  # bottom right

    return img

# melon
block(blockid=103, top_index=137, side_index=136, solid=True)

# pumpkin and melon stem
# TODO To render it as in game needs from pseudo data and ancil data:
# once fully grown the stem bends to the melon/pumpkin block,
# at the moment only render the growing stem
@material(blockid=[104,105], data=range(8), transparent=True)
def stem(self, blockid, data):
    # the ancildata value indicates how much of the texture
    # is shown.

    # not fully grown stem or no pumpkin/melon touching it,
    # straight up stem
    t = self.terrain_images[111].copy()
    img = Image.new("RGBA", (16,16), self.bgcolor)
    composite.alpha_over(img, t, (0, int(16 - 16*((data + 1)/8.))), t)
    img = self.build_sprite(t)
    if data & 7 == 7:
        # fully grown stem gets brown color!
        # there is a conditional in rendermode-normal.c to not
        # tint the data value 7
        img = self.tint_texture(img, (211,169,116))
    return img
    

# vines
@material(blockid=106, data=range(16), transparent=True)
def vines(self, blockid, data):
    # rotation
    # vines data is bit coded. decode it first.
    # NOTE: the directions used in this function are the new ones used
    # in minecraft 1.0.0, no the ones used by overviewer 
    # (i.e. north is top-left by defalut)

    # rotate the data by bitwise shift
    shifts = 0
    if self.rotation == 1:
        shifts = 1
    elif self.rotation == 2:
        shifts = 2
    elif self.rotation == 3:
        shifts = 3
    
    for i in range(shifts):
        data = data * 2
        if data & 16:
            data = (data - 16) | 1

    # decode data and prepare textures
    raw_texture = self.terrain_images[143]
    s = w = n = e = None

    if data & 1: # south
        s = raw_texture
    if data & 2: # west
        w = raw_texture
    if data & 4: # north
        n = raw_texture
    if data & 8: # east
        e = raw_texture

    # texture generation
    img = self.build_full_block(None, n, e, w, s)

    return img

# fence gates
@material(blockid=107, data=range(8), transparent=True, nospawn=True)
def fence_gate(self, blockid, data):

    # rotation
    opened = False
    if data & 0x4:
        data = data & 0x3
        opened = True
    if self.rotation == 1:
        if data == 0: data = 1
        elif data == 1: data = 2
        elif data == 2: data = 3
        elif data == 3: data = 0
    elif self.rotation == 2:
        if data == 0: data = 2
        elif data == 1: data = 3
        elif data == 2: data = 0
        elif data == 3: data = 1
    elif self.rotation == 3:
        if data == 0: data = 3
        elif data == 1: data = 0
        elif data == 2: data = 1
        elif data == 3: data = 2
    if opened:
        data = data | 0x4

    # create the closed gate side
    gate_side = self.terrain_images[4].copy()
    gate_side_draw = ImageDraw.Draw(gate_side)
    gate_side_draw.rectangle((7,0,15,0),outline=(0,0,0,0),fill=(0,0,0,0))
    gate_side_draw.rectangle((7,4,9,6),outline=(0,0,0,0),fill=(0,0,0,0))
    gate_side_draw.rectangle((7,10,15,16),outline=(0,0,0,0),fill=(0,0,0,0))
    gate_side_draw.rectangle((0,12,15,16),outline=(0,0,0,0),fill=(0,0,0,0))
    gate_side_draw.rectangle((0,0,4,15),outline=(0,0,0,0),fill=(0,0,0,0))
    gate_side_draw.rectangle((14,0,15,15),outline=(0,0,0,0),fill=(0,0,0,0))
    
    # darken the sides slightly, as with the fences
    sidealpha = gate_side.split()[3]
    gate_side = ImageEnhance.Brightness(gate_side).enhance(0.9)
    gate_side.putalpha(sidealpha)
    
    # create the other sides
    mirror_gate_side = self.transform_image_side(gate_side.transpose(Image.FLIP_LEFT_RIGHT))
    gate_side = self.transform_image_side(gate_side)
    gate_other_side = gate_side.transpose(Image.FLIP_LEFT_RIGHT)
    mirror_gate_other_side = mirror_gate_side.transpose(Image.FLIP_LEFT_RIGHT)
    
    # Create img to compose the fence gate
    img = Image.new("RGBA", (24,24), self.bgcolor)
    
    if data & 0x4:
        # opened
        data = data & 0x3
        if data == 0:
            composite.alpha_over(img, gate_side, (2,8), gate_side)
            composite.alpha_over(img, gate_side, (13,3), gate_side)
        elif data == 1:
            composite.alpha_over(img, gate_other_side, (-1,3), gate_other_side)
            composite.alpha_over(img, gate_other_side, (10,8), gate_other_side)
        elif data == 2:
            composite.alpha_over(img, mirror_gate_side, (-1,7), mirror_gate_side)
            composite.alpha_over(img, mirror_gate_side, (10,2), mirror_gate_side)
        elif data == 3:
            composite.alpha_over(img, mirror_gate_other_side, (2,1), mirror_gate_other_side)
            composite.alpha_over(img, mirror_gate_other_side, (13,7), mirror_gate_other_side)
    else:
        # closed
        
        # positions for pasting the fence sides, as with fences
        pos_top_left = (2,3)
        pos_top_right = (10,3)
        pos_bottom_right = (10,7)
        pos_bottom_left = (2,7)
        
        if data == 0 or data == 2:
            composite.alpha_over(img, gate_other_side, pos_top_right, gate_other_side)
            composite.alpha_over(img, mirror_gate_other_side, pos_bottom_left, mirror_gate_other_side)
        elif data == 1 or data == 3:
            composite.alpha_over(img, gate_side, pos_top_left, gate_side)
            composite.alpha_over(img, mirror_gate_side, pos_bottom_right, mirror_gate_side)
    
    return img

# mycelium
block(blockid=110, top_index=78, side_index=77)

# lilypad
# TODO the data-block orientation relation is not clear
@material(blockid=111, data=range(4), transparent=True)
def lilypad(self, blockid, data):
    if self.rotation == 1:
        if data == 0: data = 2
        elif data == 1: data = 3
        elif data == 2: data = 1
        elif data == 3: data = 0
    elif self.rotation == 2:
        if data == 0: data = 1
        elif data == 1: data = 0
        elif data == 2: data = 3
        elif data == 3: data = 2
    elif self.rotation == 3:
        if data == 0: data = 3
        elif data == 1: data = 2
        elif data == 2: data = 0
        elif data == 3: data = 1

    t = self.terrain_images[76] # NOTE: using same data as stairs, no 
                                # info in minepedia at the moment.
    if data == 0: # pointing south
        img = self.build_full_block(None, None, None, None, None, t)
    elif data == 1: # pointing north
        img = self.build_full_block(None, None, None, None, None, t.rotate(180))
    elif data == 2: # pointing west
        img = self.build_full_block(None, None, None, None, None, t.rotate(270))
    elif data == 3: # pointing east
        img = self.build_full_block(None, None, None, None, None, t.rotate(90))
    
    return img

# nether brick
block(blockid=112, top_index=224, side_index=224)

# nether wart
@material(blockid=115, data=range(4), transparent=True)
def nether_wart(self, blockid, data):
    if data == 0: # just come up
        t = self.terrain_images[226]
    elif data in (1, 2):
        t = self.terrain_images[227]
    else: # fully grown
        t = self.terrain_images[228]
    
    # use the same technic as tall grass
    img = self.build_billboard(t)

    return img

# enchantment table
# TODO there's no book at the moment
<<<<<<< HEAD
@material(blockid=116, transparent=True)
def enchantment_table(self, blockid, data):
=======
@material(blockid=116, transparent=True, nodata=True)
def enchantment_table(blockid, data):
>>>>>>> 41e8546b
    # no book at the moment
    top = self.terrain_images[166]
    side = self.terrain_images[182]
    img = self.build_full_block((top, 4), None, None, side, side)

    return img

# brewing stand
# TODO this is a place holder, is a 2d image pasted
@material(blockid=117, data=range(5), transparent=True)
def brewing_stand(self, blockid, data):
    t = self.terrain_images[157]
    img = self.build_billboard(t)
    return img

# cauldron
@material(blockid=118, data=range(4), transparent=True)
def cauldron(self, blockid, data):
    side = self.terrain_images[154]
    top = self.terrain_images[138]
    bottom = self.terrain_images[139]
    water = self.transform_image_top(self.load_water())
    if data == 0: # empty
        img = self.build_full_block(top, side, side, side, side)
    if data == 1: # 1/3 filled
        img = self.build_full_block(None , side, side, None, None)
        composite.alpha_over(img, water, (0,8), water)
        img2 = self.build_full_block(top , None, None, side, side)
        composite.alpha_over(img, img2, (0,0), img2)
    if data == 2: # 2/3 filled
        img = self.build_full_block(None , side, side, None, None)
        composite.alpha_over(img, water, (0,4), water)
        img2 = self.build_full_block(top , None, None, side, side)
        composite.alpha_over(img, img2, (0,0), img2)
    if data == 3: # 3/3 filled
        img = self.build_full_block(None , side, side, None, None)
        composite.alpha_over(img, water, (0,0), water)
        img2 = self.build_full_block(top , None, None, side, side)
        composite.alpha_over(img, img2, (0,0), img2)

    return img

# end portal
<<<<<<< HEAD
@material(blockid=119, transparent=True)
def end_portal(self, blockid, data):
    img = Image.new("RGBA", (24,24), self.bgcolor)
=======
@material(blockid=119, transparent=True, nodata=True)
def end_portal(blockid, data):
    img = Image.new("RGBA", (24,24), bgcolor)
>>>>>>> 41e8546b
    # generate a black texure with white, blue and grey dots resembling stars
    t = Image.new("RGBA", (16,16), (0,0,0,255))
    for color in [(155,155,155,255), (100,255,100,255), (255,255,255,255)]:
        for i in range(6):
            x = randint(0,15)
            y = randint(0,15)
            t.putpixel((x,y),color)

    t = self.transform_image_top(t)
    composite.alpha_over(img, t, (0,0), t)

    return img

# end portal frame
@material(blockid=120, data=range(5), transparent=True)
def end_portal_frame(self, blockid, data):
    # The bottom 2 bits are oritation info but seems there is no
    # graphical difference between orientations
    top = self.terrain_images[158]
    eye_t = self.terrain_images[174]
    side = self.terrain_images[159]
    img = self.build_full_block((top, 4), None, None, side, side)
    if data & 0x4 == 0x4: # ender eye on it
        # generate the eye
        eye_t = self.terrain_images[174].copy()
        eye_t_s = self.terrain_images[174].copy()
        # cut out from the texture the side and the top of the eye
        ImageDraw.Draw(eye_t).rectangle((0,0,15,4),outline=(0,0,0,0),fill=(0,0,0,0))
        ImageDraw.Draw(eye_t_s).rectangle((0,4,15,15),outline=(0,0,0,0),fill=(0,0,0,0))
        # trnasform images and paste
        eye = self.transform_image_top(eye_t)
        eye_s = self.transform_image_side(eye_t_s)
        eye_os = eye_s.transpose(Image.FLIP_LEFT_RIGHT)
        composite.alpha_over(img, eye_s, (5,5), eye_s)
        composite.alpha_over(img, eye_os, (9,5), eye_os)
        composite.alpha_over(img, eye, (0,0), eye)

    return img

# end stone
block(blockid=121, top_index=175)<|MERGE_RESOLUTION|>--- conflicted
+++ resolved
@@ -56,7 +56,7 @@
     def __getstate__(self):
         # we must get rid of the huge image lists, and other images
         attributes = self.__dict__.copy()
-        for attr in ['terrain_images', 'blockmap', 'biome_grass_texture', 'watertexture', 'lavatexture', 'lightcolor']:
+        for attr in ['terrain_images', 'blockmap', 'biome_grass_texture', 'watertexture', 'lavatexture', 'firetexture', 'portaltexture', 'lightcolor']:
             try:
                 del attributes[attr]
             except KeyError:
@@ -248,6 +248,40 @@
             lavatexture = self.load_image("lava.png")
         self.lavatexture = lavatexture
         return lavatexture
+    
+    def load_fire(self):
+        """Special-case function for loading fire, handles
+        MCPatcher-compliant custom animated fire."""
+        firetexture = getattr(self, "firetexture", None)
+        if firetexture:
+            return firetexture
+        try:
+            # try the MCPatcher case first
+            firetextureNS = self.load_image("custom_fire_n_s.png")
+            firetextureNS = firetextureNS.crop((0, 0, firetextureNS.size[0], firetextureNS.size[0]))
+            firetextureEW = self.load_image("custom_fire_e_w.png")
+            firetextureEW = firetextureEW.crop((0, 0, firetextureEW.size[0], firetextureEW.size[0]))
+            firetexture = (firetextureNS,firetextureEW)
+        except IOError:
+            fire = self.load_image("fire.png")
+            firetexture = (fire, fire)
+        self.firetexture = firetexture
+        return firetexture
+    
+    def load_portal(self):
+        """Special-case function for loading portal, handles
+        MCPatcher-compliant custom animated portal."""
+        portaltexture = getattr(self, "portaltexture", None)
+        if portaltexture:
+            return portaltexture
+        try:
+            # try the MCPatcher case first
+            portaltexture = self.load_image("custom_portal.png")
+            portaltexture = portaltexture.crop((0, 0, portaltexture.size[0], portaltexture.size[1]))
+        except IOError:
+            portaltexture = self.load_image("portal.png")
+        self.portaltexture = portaltexture
+        return portaltexture
     
     def load_light_color(self):
         """Helper function to load the light color texture."""
@@ -385,66 +419,7 @@
                                  [-sin_angle/(cos_angle), 1., big_term ],
                                  [0, 0, 1.]])
 
-<<<<<<< HEAD
         transform = tuple(transform[0]) + tuple(transform[1])
-=======
-def _load_portal():
-    """Special-case function for loading portal, handles
-    MCPatcher-compliant custom animated portal."""
-    try:
-        # try the MCPatcher case first
-        portaltexture = _load_image("custom_portal.png")
-        portaltexture = portaltexture.crop((0, 0, portaltexture.size[0], portaltexture.size[0]))
-    except IOError:
-        portaltexture = _load_image("portal.png")
-    return portaltexture
-
-
-def _load_lava():
-    """Special-case function for loading lava, handles
-    MCPatcher-compliant custom animated lava."""
-    try:
-        # try the MCPatcher lava first, in case it's present
-        lavatexture = _load_image("custom_lava_still.png")
-        lavatexture = lavatexture.crop((0, 0, lavatexture.size[0], lavatexture.size[0]))
-    except IOError:
-        lavatexture = _load_image("lava.png")
-    return lavatexture
-
-def _load_fire():
-    """Special-case function for loading fire, handles
-    MCPatcher-compliant custom animated fire."""
-    try:
-        # try the MCPatcher case first
-        firetextureNS = _load_image("custom_fire_n_s.png")
-        firetextureNS = firetextureNS.crop((0, 0, firetextureNS.size[0], firetextureNS.size[0]))
-        firetextureEW = _load_image("custom_fire_e_w.png")
-        firetextureEW = firetextureEW.crop((0, 0, firetextureEW.size[0], firetextureEW.size[0]))
-        return (firetextureNS,firetextureEW)
-    except IOError:
-        firetexture = _load_image("fire.png")
-        return (firetexture,firetexture)
-
-def _split_terrain(terrain):
-    """Builds and returns a length 256 array of each 16x16 chunk of texture"""
-    textures = []
-    (terrain_width, terrain_height) = terrain.size
-    texture_resolution = terrain_width / 16
-    for y in xrange(16):
-        for x in xrange(16):
-            left = x*texture_resolution
-            upper = y*texture_resolution
-            right = left+texture_resolution
-            lower = upper+texture_resolution
-            region = terrain.transform(
-                      (16, 16),
-                      Image.EXTENT,
-                      (left,upper,right,lower),
-                      Image.BICUBIC)
-            textures.append(region)
-
-    return textures
->>>>>>> 41e8546b
 
         newimg = img.transform((24,24), Image.AFFINE, transform)
 
@@ -1530,22 +1505,12 @@
 
 # fire
 @material(blockid=51, data=range(16), transparent=True)
-<<<<<<< HEAD
 def fire(self, blockid, data):
-    firetexture = self.load_image("fire.png")
-    side1 = self.transform_image_side(firetexture)
-    side2 = self.transform_image_side(firetexture).transpose(Image.FLIP_LEFT_RIGHT)
+    firetextures = self.load_fire()
+    side1 = self.transform_image_side(firetextures[0])
+    side2 = self.transform_image_side(firetextures[1]).transpose(Image.FLIP_LEFT_RIGHT)
     
     img = Image.new("RGBA", (24,24), self.bgcolor)
-=======
-def fire(blockid, data):
-
-    firetextures = _load_fire()
-    side1 = transform_image_side(firetextures[0])
-    side2 = transform_image_side(firetextures[1]).transpose(Image.FLIP_LEFT_RIGHT)
-
-    img = Image.new("RGBA", (24,24), bgcolor)
->>>>>>> 41e8546b
 
     composite.alpha_over(img, side1, (12,0), side1)
     composite.alpha_over(img, side2, (0,0), side2)
@@ -1786,19 +1751,11 @@
 
 # crafting table
 # needs two different sides
-<<<<<<< HEAD
-@material(blockid=58, solid=True)
+@material(blockid=58, solid=True, nodata=True)
 def crafting_table(self, blockid, data):
     top = self.terrain_images[43]
     side3 = self.terrain_images[43+16]
     side4 = self.terrain_images[43+16+1]
-=======
-@material(blockid=58, solid=True, nodata=True)
-def crafting_table(blockid, data):
-    top = terrain_images[43]
-    side3 = terrain_images[43+16]
-    side4 = terrain_images[43+16+1]
->>>>>>> 41e8546b
     
     img = self.build_full_block(top, None, None, side3, side4, None)
     return img
@@ -2296,13 +2253,8 @@
     return img
 
 # snow
-<<<<<<< HEAD
-@material(blockid=78, data=range(8), transparent=True, solid=True)
+@material(blockid=78, data=range(16), transparent=True, solid=True)
 def snow(self, blockid, data):
-=======
-@material(blockid=78, data=range(16), transparent=True, solid=True)
-def snow(blockid, data):
->>>>>>> 41e8546b
     # still not rendered correctly: data other than 0
     
     tex = self.terrain_images[66]
@@ -2433,13 +2385,8 @@
     fence_small_side = ImageEnhance.Brightness(fence_small_side).enhance(0.9)
     fence_small_side.putalpha(sidealpha)
 
-<<<<<<< HEAD
-   # Create img to compose the fence
+    # Create img to compose the fence
     img = Image.new("RGBA", (24,24), self.bgcolor)
-=======
-    # Create img to compose the fence
-    img = Image.new("RGBA", (24,24), bgcolor)
->>>>>>> 41e8546b
 
     # Position of fence small sticks in img.
     # These postitions are strange because the small sticks of the 
@@ -2516,21 +2463,12 @@
 
 # portal
 @material(blockid=90, data=[1, 2, 4, 8], transparent=True)
-<<<<<<< HEAD
 def portal(self, blockid, data):
     # no rotations, uses pseudo data
-    portaltexture = self.load_image("portal.png")
+    portaltexture = self.load_portal()
     img = Image.new("RGBA", (24,24), self.bgcolor)
 
     side = self.transform_image_side(portaltexture)
-=======
-def portal(blockid, data):
-    portaltex = _load_portal()
-    # no north orientation uses pseudo data
-    img = Image.new("RGBA", (24,24), bgcolor)
-
-    side = transform_image_side(portaltex)
->>>>>>> 41e8546b
     otherside = side.transpose(Image.FLIP_TOP_BOTTOM)
 
     if data in (1,4):
@@ -3110,13 +3048,8 @@
 
 # enchantment table
 # TODO there's no book at the moment
-<<<<<<< HEAD
-@material(blockid=116, transparent=True)
+@material(blockid=116, transparent=True, nodata=True)
 def enchantment_table(self, blockid, data):
-=======
-@material(blockid=116, transparent=True, nodata=True)
-def enchantment_table(blockid, data):
->>>>>>> 41e8546b
     # no book at the moment
     top = self.terrain_images[166]
     side = self.terrain_images[182]
@@ -3160,15 +3093,9 @@
     return img
 
 # end portal
-<<<<<<< HEAD
-@material(blockid=119, transparent=True)
+@material(blockid=119, transparent=True, nodata=True)
 def end_portal(self, blockid, data):
     img = Image.new("RGBA", (24,24), self.bgcolor)
-=======
-@material(blockid=119, transparent=True, nodata=True)
-def end_portal(blockid, data):
-    img = Image.new("RGBA", (24,24), bgcolor)
->>>>>>> 41e8546b
     # generate a black texure with white, blue and grey dots resembling stars
     t = Image.new("RGBA", (16,16), (0,0,0,255))
     for color in [(155,155,155,255), (100,255,100,255), (255,255,255,255)]:
