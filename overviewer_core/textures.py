--- conflicted
+++ resolved
@@ -432,106 +432,6 @@
     composite.alpha_over(img, otherside, (6,3), otherside)
     return img
 
-<<<<<<< HEAD
-def _build_blockimages():
-    """Returns a mapping from blockid to an image of that block in perspective
-    The values of the mapping are actually (image in RGB mode, alpha channel).
-    This is not appropriate for all block types, only block types that are
-    proper cubes"""
-
-    # Top textures of all block types. The number here is the index in the
-    # texture array (terrain_images), which comes from terrain.png's cells, left to right top to
-    # bottom.
-       #        0   1   2   3   4   5   6   7   8   9  10  11  12  13  14  15
-    topids = [ -1,  1,  0,  2, 16,  4, -1, 17,205,205,237,237, 18, 19, 32, 33,
-       #       16  17  18  19  20  21  22  23  24  25  26  27  28  29  30  31
-               34, -1, 52, 48, -1,160,144, -1,176, 74, -1, -1, -1, -1, 11, -1,
-       #       32  33  34  35  36  37  38  39  40  41  42  43  44  45  46  47
-               55, -1, -1, -1, -1, 13, 12, 29, 28, 23, 22, -1, -1,  7,  9,  4, 
-       #       48  49  50  51  52  53  54  55  56  57  58  59  60  61  62  63
-               36, 37, -1, -1, 65, -1, -1, -1, 50, 24, -1, -1, 86, -1, -1, -1,
-       #       64  65  66  67  68  69  70  71  72  73  74  75  76  77  78  79
-               -1, -1, -1, -1, -1, -1, -1, -1, -1, 51, 51, -1, -1, -1, 66, -1,
-       #       80  81  82  83  84  85  86  87  88  89  90  91  92  93  94  95
-               66, 69, 72, 73, 75, -1,102,103,104,105,-1, 102, -1, -1, -1, -1,
-       #       96  97  98  99  100  101  102  103 
-               -1, -1, -1, -1, -1,   -1,  -1, 137,
-        ]
-
-    # NOTE: For non-block textures, the sideid is ignored, but can't be -1
-
-    # And side textures of all block types
-       #         0   1   2   3   4   5   6   7   8   9  10  11  12  13  14  15
-    sideids = [ -1,  1,  3,  2, 16,  4, -1, 17,205,205,237,237, 18, 19, 32, 33,
-       #        16  17  18  19  20  21  22  23  24  25  26  27  28  29  30  31
-                34, -1, 52, 48, -1,160,144, -1,192, 74, -1, -1,- 1, -1, 11, -1,
-       #        32  33  34  35  36  37  38  39  40  41  42  43  44  45  46  47
-                55, -1, -1, -1, -1, 13, 12, 29, 28, 23, 22, -1, -1,  7,  8, 35,
-       #        48  49  50  51  52  53  54  55  56  57  58  59  60  61  62  63
-                36, 37, -1, -1, 65, -1, -1,101, 50, 24, -1, -1, 86, -1, -1, -1,
-       #        64  65  66  67  68  69  70  71  72  73  74  75  76  77  78  79
-                -1, -1, -1, -1, -1, -1, -1, -1, -1, 51, 51, -1, -1, -1, 66, -1,
-       #        80  81  82  83  84  85  86  87  88  89  90  91  92  93  94  95
-                66, 70, 72, 73, 74,-1 ,118,103,104,105, -1, 118,-1, -1, -1, -1,
-       #        96  97  98  99  100  101  102  103 
-                -1, -1, -1, -1, -1,   -1,  -1, 136,
-        ]
-
-    # This maps block id to the texture that goes on the side of the block
-    if len(topids) != len(sideids):
-        raise Exception("mismatched lengths")
-
-    allimages = []
-    for toptextureid, sidetextureid,blockID in zip(topids, sideids,range(len(topids))):
-        if toptextureid == -1 or sidetextureid == -1:
-            allimages.append(None)
-            continue
-
-        toptexture = terrain_images[toptextureid]
-        sidetexture = terrain_images[sidetextureid]
-
-        ## _build_block needs to know about the block ID, not just the textures
-        ## of the block or the texture ID
-        img = _build_block(toptexture, sidetexture, blockID)
-
-        allimages.append(generate_texture_tuple(img, blockID))
-
-    # Future block types:
-    while len(allimages) < 256:
-        allimages.append(None)
-    return allimages
-
-def load_water():
-    """Evidentially, the water and lava textures are not loaded from any files
-    in the jar (that I can tell). They must be generated on the fly. While
-    terrain.png does have some water and lava cells, not all texture packs
-    include them. So I load them here from a couple pngs included.
-
-    This mutates the blockmap global list with the new water and lava blocks.
-    Block 9, standing water, is given a block with only the top face showing.
-    Block 8, flowing water, is given a full 3 sided cube."""
-
-    try:
-        # try the MCPatcher water first, in case it's present
-        watertexture = _load_image("custom_water_still.png")
-        watertexture = watertexture.crop((0, 0, watertexture.size[0], watertexture.size[0]))
-    except IOError:
-        watertexture = _load_image("water.png")
-    w1 = _build_block(watertexture, None)
-    blockmap[9] = generate_texture_tuple(w1,9)
-    w2 = _build_block(watertexture, watertexture)
-    blockmap[8] = generate_texture_tuple(w2,8)
-    
-    try:
-        # try the MCPatcher lava first, in case it's present
-        lavatexture = _load_image("custom_lava_still.png")
-        lavatexture = lavatexture.crop((0, 0, lavatexture.size[0], lavatexture.size[0]))
-    except IOError:
-        lavatexture = _load_image("lava.png")
-    lavablock = _build_block(lavatexture, lavatexture)
-    blockmap[10] = generate_texture_tuple(lavablock,10)
-    blockmap[11] = blockmap[10]
-=======
 def build_billboard(tex):
     """From a texture, create a billboard-like texture such as those used for
     tall grass or melon stems."""
@@ -540,7 +440,6 @@
     front = tex.resize((14, 11), Image.ANTIALIAS)
     composite.alpha_over(img, front, (5,9))
     return img
->>>>>>> f6651cd7
 
 def generate_opaque_mask(img):
     """ Takes the alpha channel of the image and generates a mask
@@ -653,29 +552,9 @@
     currentBiomeData = data
     return data
 
-<<<<<<< HEAD
-    if blockID == 9 or blockID == 20 or blockID == 79: # spring water, flowing water and waterfall water, AND glass, AND ice
-        # water,glass and ice share the way to be rendered
-        if blockID == 9:
-            try:
-                texture = _load_image("custom_water_still.png")
-                texture = texture.crop((0, 0, texture.size[0], texture.size[0]))
-            except IOError:
-                texture = _load_image("water.png")
-        elif blockID == 20:
-            texture = terrain_images[49]
-        else:
-            texture = terrain_images[67]
-        
-        if (data & 0b10000) == 16:
-            top = texture
-            
-        else: top = None
-=======
 ##
 ## Color Light
 ##
->>>>>>> f6651cd7
 
 lightcolor = None
 lightcolor_checked = False
