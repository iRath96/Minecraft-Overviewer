--- conflicted
+++ resolved
@@ -338,13 +338,8 @@
             .addTo(overviewer.map);
         overviewer.current_world = overviewerConfig.worlds[0];
 
-<<<<<<< HEAD
-        //myLayer.addTo(overviewer.map);
-        overviewer.map.setView(overviewer.util.fromWorldToLatLng(tset.spawn[0], tset.spawn[1], tset.spawn[2], tset), tset.defaultZoom);
-=======
         let center = overviewer.collections.centers[overviewer.current_world];
         overviewer.map.setView(center[0], center[1]);
->>>>>>> 3cc184a7
 
         if (!overviewer.util.initHash()) {
             overviewer.worldCtrl.onChange({target: {value: overviewer.current_world}});
