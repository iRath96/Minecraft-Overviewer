--- conflicted
+++ resolved
@@ -545,7 +545,6 @@
             'minecraft:grass_path': (208, 0),
             'minecraft:end_rod': (208, 0),
             'minecraft:magma_block': (213, 0),
-<<<<<<< HEAD
             'minecraft:nether_wart_block': (214, 0),
             'minecraft:red_nether_bricks': (215, 0),
             'minecraft:bone_block': (216, 0),
@@ -632,9 +631,6 @@
             'minecraft:tube_coral_block': (0, 0),
             'minecraft:tube_coral_fan': (0, 0),
             'minecraft:tube_coral_wall_fan': (0, 0),
-=======
-            'minecraft:red_nether_bricks': (215, 0),
->>>>>>> 28dd0589
         }
 
 
