--- conflicted
+++ resolved
@@ -104,16 +104,9 @@
         manager = multiprocessing.Manager() 
         # queue for receiving interesting events from the renderer
         # (like the discovery of signs!
-<<<<<<< HEAD
-        self.manager = multiprocessing.Manager()
-        self.poi_q = self.manager.Queue()
-        
-        self.world = world
-=======
         #stash into the world object like we stash an index into the quadtree
         for world in self.worlds:
             world.poi_q = manager.Queue() 
->>>>>>> 346c42d6
 
 
     def print_statusline(self, complete, total, level, unconditional=False):
